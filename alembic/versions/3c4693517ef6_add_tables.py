--- conflicted
+++ resolved
@@ -109,17 +109,6 @@
     )
 
     op.create_table(
-<<<<<<< HEAD
-        "eez",
-        sa.Column("mrgid", sa.Integer, primary_key=True),
-        sa.Column("geoname", sa.Text),
-        sa.Column("sovereigns", ARRAY(sa.Text)),
-        sa.Column("geometry", Geography("MULTIPOLYGON"), nullable=False),
-    )
-
-    op.create_table(
-=======
->>>>>>> 75358ec9
         "slick_class",
         sa.Column("id", sa.Integer, primary_key=True),
         sa.Column("value", sa.Integer),
@@ -133,7 +122,6 @@
     )
 
     op.create_table(
-<<<<<<< HEAD
         "source_class",
         sa.Column("id", sa.BigInteger, primary_key=True),
         sa.Column("type", sa.String(200)),
@@ -159,8 +147,6 @@
     )
 
     op.create_table(
-=======
->>>>>>> 75358ec9
         "slick",
         sa.Column("id", sa.BigInteger, primary_key=True),
         sa.Column("slick_timestamp", sa.DateTime, nullable=False),
@@ -303,16 +289,6 @@
         ),
     )
 
-<<<<<<< HEAD
-    op.create_table(
-        "slick_to_eez",
-        sa.Column("id", sa.BigInteger, primary_key=True),
-        sa.Column("slick", sa.BigInteger, sa.ForeignKey("slick.id"), nullable=False),
-        sa.Column("eez", sa.BigInteger, sa.ForeignKey("eez.mrgid"), nullable=False),
-    )
-
-=======
->>>>>>> 75358ec9
 
 def downgrade() -> None:
     """drop tables"""
@@ -329,12 +305,6 @@
     op.drop_table("slick")
     op.drop_table("slick_class")
     op.drop_table("orchestrator_run")
-<<<<<<< HEAD
-    op.drop_table("eez")
-    op.drop_table("slick_source")
-    op.drop_table("source_class")
-=======
->>>>>>> 75358ec9
     op.drop_table("trigger")
     op.drop_table("model")
     op.drop_table("sentinel1_grd")
