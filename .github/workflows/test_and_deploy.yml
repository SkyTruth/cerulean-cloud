--- conflicted
+++ resolved
@@ -114,44 +114,37 @@
     needs: [tests]
     if: github.event_name == 'workflow_dispatch'
     steps:
-<<<<<<< HEAD
-      - uses: actions/checkout@v2
-      
-      - name: Free up Disk Space
-        run: |
-          sudo rm -rf /usr/share/dotnet
-          sudo rm -rf /opt/ghc
-          sudo rm -rf /usr/local/share/boost
-          if [ -n "$AGENT_TOOLSDIRECTORY" ]; then
-            sudo rm -rf "$AGENT_TOOLSDIRECTORY"
-          fi
-      
-      - uses: actions/setup-python@v2
-        with:
-          python-version: 3.8
-
-      - name: Get pip cache dir
-        id: pip-cache
-        run: |
-          python -m pip install pip --upgrade
-          echo "PIP_CACHE_DIR=$(python -m pip cache dir)" >> $GITHUB_ENV
-
-      - name: Cache pip
-        uses: actions/cache@v2
-        with:
-          path: ${{ env.PIP_CACHE_DIR }}
-          key: ${{ runner.os }}-pip-${{ hashFiles('**/requirements.txt') }}
-          restore-keys: |
-            ${{ runner.os }}-pip-
+      - name: Checkout repository
+        uses: actions/checkout@v4
+
+      - id: deploy-infrastructure-test
+        name: Deploy Infratructure
+        uses: ./.github/actions/deploy_infrastructure
+        with:
+          environment: test
+          pulumi-version: 3.121.0
+          pulumi-stack-passphrase: test
+
+  deploy-staging:
+    name: Deploy [STAGING]
+    needs: [tests]
+    runs-on: ubuntu-latest
+    environment: staging
+    if: github.ref == 'refs/heads/main'
+    steps:
+      - uses: actions/checkout@v4
+      - uses: actions/setup-python@v5
+        with:
+          python-version: 3.9
 
       - name: Configure GCP Credentials
-        uses: "google-github-actions/auth@v0"
+        uses: google-github-actions/auth@v2
         with:
           workload_identity_provider: "projects/734798842681/locations/global/workloadIdentityPools/my-pool/providers/gh-provider"
           service_account: "git-cerulean-cloud@cerulean-338116.iam.gserviceaccount.com"
 
       - name: Configure AWS credentials
-        uses: aws-actions/configure-aws-credentials@v1
+        uses: aws-actions/configure-aws-credentials@v4
         with:
           role-to-assume: arn:aws:iam::162277344632:role/CeruleanCloudDeploy
           aws-region: eu-central-1
@@ -160,31 +153,15 @@
         run: gcloud auth configure-docker -q
 
       - run: pip install -r requirements.txt
-
-      - name: Log system information before Pulumi
-        run: |
-          echo "Disk space:"
-          df -h
-          echo "Memory usage:"
-          free -m  
-
-      - uses: pulumi/actions@v3
+      - uses: pulumi/actions@v5
         id: pulumi-images
         env:
-          PULUMI_CONFIG_PASSPHRASE: "test"
-          PULUMI_LOG_LEVEL: debug
+          PULUMI_CONFIG_PASSPHRASE: "staging"
         with:
           pulumi-version: '3.113.3'
           work-dir: images/
           command: up
-          stack-name: test
-          
-      - name: Log system information after Pulumi
-        run: |
-          echo "Disk space:"
-          df -h
-          echo "Memory usage:"
-          free -m
+          stack-name: staging
 
       # Copy shared database_client.py files
       - name: Copy Shared File
@@ -193,92 +170,45 @@
           cp cerulean_cloud/database_client.py cerulean_cloud/cloud_function_ais_analysis/cerulean_cloud/database_client.py
           cp cerulean_cloud/database_schema.py cerulean_cloud/cloud_function_ais_analysis/cerulean_cloud/database_schema.py
           cp cerulean_cloud/__init__.py cerulean_cloud/cloud_function_ais_analysis/cerulean_cloud/__init__.py
-      
-      - uses: pulumi/actions@v3
+
+      - uses: pulumi/actions@v5
         id: pulumi-refresh
         env:
-          PULUMI_CONFIG_PASSPHRASE: "test"
+          PULUMI_CONFIG_PASSPHRASE: "staging"
         with:
           pulumi-version: '3.113.3'
           command: refresh
-          stack-name: test
-      
-      - name: Log system information before Pulumi
-        run: |
-          echo "Disk space:"
-          df -h
-          echo "Memory usage:"
-          free -m  
-
-      - uses: pulumi/actions@v3
+          stack-name: staging
+
+      - uses: pulumi/actions@v5
         id: pulumi
-        env:
-          PULUMI_CONFIG_PASSPHRASE: "test"
+        with:
+          pulumi-version: '3.113.3'
+          command: up
+          stack-name: staging
+
+        env:
+          PULUMI_CONFIG_PASSPHRASE: "staging"
           MODEL: ${{ steps.pulumi-images.outputs.model }}
-          PULUMI_LOG_LEVEL: debug
-        with:
-          pulumi-version: '3.113.3'
-          command: up
-          stack-name: test
-
-      - name: Log system information after Pulumi
-        run: |
-          echo "Disk space:"
-          df -h
-          echo "Memory usage:"
-          free -m
 
       - uses: wagnerpereira/gce-cloudsql-proxy-action@v2
         with:
           instance: ${{ steps.pulumi.outputs.database_instance_name }}
-      
+
       - name: Run database migrations
         env:
           DB_URL: ${{ steps.pulumi.outputs.database_url_alembic }}
         run: alembic upgrade head
-=======
-      - name: Checkout repository
-        uses: actions/checkout@v4
-
-      - id: deploy-infrastructure-test
-        name: Deploy Infratructure
-        uses: ./.github/actions/deploy_infrastructure
-        with:
-          environment: test
-          pulumi-version: 3.121.0
-          pulumi-stack-passphrase: test
->>>>>>> 31eb7d7c
-
-  deploy-staging:
-    name: Deploy [STAGING]
-    needs: [tests]
-    runs-on: ubuntu-latest
-    environment: staging
-    if: github.ref == 'refs/heads/main'
-    steps:
-<<<<<<< HEAD
-      - uses: actions/checkout@v2
-      
-      - name: Free up Disk Space
-        run: |
-          sudo rm -rf /usr/share/dotnet
-          sudo rm -rf /opt/ghc
-          sudo rm -rf /usr/local/share/boost
-          if [ -n "$AGENT_TOOLSDIRECTORY" ]; then
-            sudo rm -rf "$AGENT_TOOLSDIRECTORY"
-          fi
-
-      - name: Docker Cleanup
-        run: |
-          docker system prune -af
-          echo "Disk space after cleanup:"
-          df -h
-      
-      - uses: actions/setup-python@v2
-=======
+
+  deploy-production:
+    name: Deploy [PRODUCTION]
+    needs: [tests]
+    runs-on: ubuntu-latest
+    environment: production
+    if: startsWith(github.event.ref, 'refs/tags')
+    steps:
       - uses: actions/checkout@v4
       - uses: actions/setup-python@v5
->>>>>>> 31eb7d7c
         with:
           python-version: 3.9
 
@@ -301,12 +231,12 @@
       - uses: pulumi/actions@v5
         id: pulumi-images
         env:
-          PULUMI_CONFIG_PASSPHRASE: "staging"
+          PULUMI_CONFIG_PASSPHRASE: "production"
         with:
           pulumi-version: '3.113.3'
           work-dir: images/
           command: up
-          stack-name: staging
+          stack-name: production
 
       # Copy shared database_client.py files
       - name: Copy Shared File
@@ -319,102 +249,6 @@
       - uses: pulumi/actions@v5
         id: pulumi-refresh
         env:
-          PULUMI_CONFIG_PASSPHRASE: "staging"
-        with:
-          pulumi-version: '3.113.3'
-          command: refresh
-          stack-name: staging
-
-      - uses: pulumi/actions@v5
-        id: pulumi
-        with:
-          pulumi-version: '3.113.3'
-          command: up
-          stack-name: staging
-
-        env:
-          PULUMI_CONFIG_PASSPHRASE: "staging"
-          MODEL: ${{ steps.pulumi-images.outputs.model }}
-
-      - uses: wagnerpereira/gce-cloudsql-proxy-action@v2
-        with:
-          instance: ${{ steps.pulumi.outputs.database_instance_name }}
-
-      - name: Run database migrations
-        env:
-          DB_URL: ${{ steps.pulumi.outputs.database_url_alembic }}
-        run: alembic upgrade head
-
-  deploy-production:
-    name: Deploy [PRODUCTION]
-    needs: [tests]
-    runs-on: ubuntu-latest
-    environment: production
-    if: startsWith(github.event.ref, 'refs/tags')
-    steps:
-<<<<<<< HEAD
-      - uses: actions/checkout@v2
-      
-      - name: Free up Disk Space
-        run: |
-          sudo rm -rf /usr/share/dotnet
-          sudo rm -rf /opt/ghc
-          sudo rm -rf /usr/local/share/boost
-          if [ -n "$AGENT_TOOLSDIRECTORY" ]; then
-            sudo rm -rf "$AGENT_TOOLSDIRECTORY"
-          fi
-
-      - name: Docker Cleanup
-        run: |
-          docker system prune -af
-          echo "Disk space after cleanup:"
-          df -h
-      
-      - uses: actions/setup-python@v2
-=======
-      - uses: actions/checkout@v4
-      - uses: actions/setup-python@v5
->>>>>>> 31eb7d7c
-        with:
-          python-version: 3.9
-
-      - name: Configure GCP Credentials
-        uses: google-github-actions/auth@v2
-        with:
-          workload_identity_provider: "projects/734798842681/locations/global/workloadIdentityPools/my-pool/providers/gh-provider"
-          service_account: "git-cerulean-cloud@cerulean-338116.iam.gserviceaccount.com"
-
-      - name: Configure AWS credentials
-        uses: aws-actions/configure-aws-credentials@v4
-        with:
-          role-to-assume: arn:aws:iam::162277344632:role/CeruleanCloudDeploy
-          aws-region: eu-central-1
-
-      - name: Configure docker
-        run: gcloud auth configure-docker -q
-
-      - run: pip install -r requirements.txt
-      - uses: pulumi/actions@v5
-        id: pulumi-images
-        env:
-          PULUMI_CONFIG_PASSPHRASE: "production"
-        with:
-          pulumi-version: '3.113.3'
-          work-dir: images/
-          command: up
-          stack-name: production
-
-      # Copy shared database_client.py files
-      - name: Copy Shared File
-        run: |
-          mkdir -p cerulean_cloud/cloud_function_ais_analysis/cerulean_cloud/
-          cp cerulean_cloud/database_client.py cerulean_cloud/cloud_function_ais_analysis/cerulean_cloud/database_client.py
-          cp cerulean_cloud/database_schema.py cerulean_cloud/cloud_function_ais_analysis/cerulean_cloud/database_schema.py
-          cp cerulean_cloud/__init__.py cerulean_cloud/cloud_function_ais_analysis/cerulean_cloud/__init__.py
-
-      - uses: pulumi/actions@v5
-        id: pulumi-refresh
-        env:
           PULUMI_CONFIG_PASSPHRASE: "production"
         with:
           pulumi-version: '3.113.3'
