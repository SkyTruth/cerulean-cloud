--- conflicted
+++ resolved
@@ -126,11 +126,7 @@
                         ),
                         gcp.cloudrun.ServiceTemplateSpecContainerEnvArgs(
                             name="RESTRICTED_COLLECTIONS",
-<<<<<<< HEAD
-                            value='["public.aoi_user","public.filter", "public.frequency", "public.verification_token", "public.accounts", "public.sessions", "public.subscription", "public.users", "public.slick_to_source", "public.source", "public.source_infra", "public.source_type", "public.source_vessel", "public.source_dark", "public.source_to_tag", "public.tag"]',
-=======
-                            value='["public.aoi_user","public.filter", "public.frequency", "public.verification_token", "public.accounts", "public.sessions", "public.subscription", "public.users", "public.slick_to_source", "public.source", "public.source_infra", "public.source_type", "public.source_vessel", "public.source_to_tag", "public.tag", "public.hitl_slick"]',
->>>>>>> dbf6f7bf
+                            value='["public.aoi_user","public.filter", "public.frequency", "public.verification_token", "public.accounts", "public.sessions", "public.subscription", "public.users", "public.slick_to_source", "public.source", "public.source_infra", "public.source_type", "public.source_vessel", "public.source_dark", "public.source_to_tag", "public.tag", "public.hitl_slick"]',
                             # EditTheDatabase
                         ),
                         gcp.cloudrun.ServiceTemplateSpecContainerEnvArgs(
