encryptionsalt: v1:F50gicuL4kQ=:v1:YB112UQ2RFpwS0tN:9CsDfYHnWdJI+vG6XDNbMzntP3jRbQ==
config:
  aws:region: eu-central-1
  cerulean-cloud:apikey:
    secure: v1:IuQ6n+tMG3oHe0pn:0/PQL0VoNoR2uCA9We2m9acc4nX73a0ViqSiHJhNe9X1srrZI4TvmsQZcuUrtzy4EoKSbQ==
<<<<<<< HEAD
  cerulean-cloud:dryrun_historical: "" # Make empty "" to turn on historical runs
  cerulean-cloud:dryrun_relevancy: "" # Make empty "" to turn on recurring runs
  cerulean-cloud:dryrun_ais: "" # Make empty "" to turn on AIS analysis
  db:db-instance: db-g1-small
=======
  cerulean-cloud:dryrun_historical: "True"
  cerulean-cloud:dryrun_relevancy: "True"
  db:db-instance: db-custom-4-15360
>>>>>>> 786916fa
  db:deletion-protection: "True"
  db:db-password:
    secure: v1:PKkW6hR207H6+aLE:QRMTEAQMB5VFmJt4Sbvzx7i4hkqlO4HomLltlRFYrQ==
  gcp:project: cerulean-338116
  gcp:region: europe-west1
  gcp:zone: europe-west1-b
  scihub:password:
    secure: v1:oCkr70dM7NmBSsX2:9OdD+v6iXJG+64SNu2vjSpShDLGyox6K
  scihub:username: rodrigo1234<|MERGE_RESOLUTION|>--- conflicted
+++ resolved
@@ -3,16 +3,10 @@
   aws:region: eu-central-1
   cerulean-cloud:apikey:
     secure: v1:IuQ6n+tMG3oHe0pn:0/PQL0VoNoR2uCA9We2m9acc4nX73a0ViqSiHJhNe9X1srrZI4TvmsQZcuUrtzy4EoKSbQ==
-<<<<<<< HEAD
   cerulean-cloud:dryrun_historical: "" # Make empty "" to turn on historical runs
   cerulean-cloud:dryrun_relevancy: "" # Make empty "" to turn on recurring runs
   cerulean-cloud:dryrun_ais: "" # Make empty "" to turn on AIS analysis
-  db:db-instance: db-g1-small
-=======
-  cerulean-cloud:dryrun_historical: "True"
-  cerulean-cloud:dryrun_relevancy: "True"
   db:db-instance: db-custom-4-15360
->>>>>>> 786916fa
   db:deletion-protection: "True"
   db:db-password:
     secure: v1:PKkW6hR207H6+aLE:QRMTEAQMB5VFmJt4Sbvzx7i4hkqlO4HomLltlRFYrQ==
