--- conflicted
+++ resolved
@@ -24,11 +24,7 @@
 load_dotenv(".env")
 parent_dir = os.path.abspath(os.path.join(os.path.dirname(__file__), ".."))
 sys.path.append(parent_dir)
-<<<<<<< HEAD
-from cerulean_cloud.cloud_function_ais_analysis.utils.analyzer import (  # noqa: E402; DarkAnalyzer,
-=======
 from cerulean_cloud.cloud_function_asa.utils.analyzer import (  # noqa: E402
->>>>>>> 87d34239
     ASA_MAPPING,
     InfrastructureAnalyzer,
     SourceAnalyzer,
