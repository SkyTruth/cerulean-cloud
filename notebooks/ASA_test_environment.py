# %%
"""
Slick Plus Infrastructure Coincidence Score Calculator

Processes GeoJSON files to compute coincidence scores for infrastructure points based on their proximity to polygon extremity points.
Features include projection handling, extremity point selection, efficient scoring algorithms, and optional data visualization.
"""

# %load_ext autoreload
# %autoreload 2

import json
import os
import sys
import time
from types import SimpleNamespace
from shapely.geometry import shape, Point
from datetime import datetime
import geopandas as gpd
import matplotlib.pyplot as plt
import numpy as np
import pandas as pd
from dotenv import load_dotenv
from matplotlib.collections import LineCollection
from geoalchemy2 import WKTElement
from matplotlib.patches import Patch
from shapely.geometry import MultiLineString

load_dotenv(".env")
parent_dir = os.path.abspath(os.path.join(os.path.dirname(__file__), ".."))
sys.path.append(parent_dir)
from cerulean_cloud.cloud_function_asa.utils.analyzer import (  # noqa: E402; NaturalAnalyzer
    ASA_MAPPING,
    DarkAnalyzer,
    InfrastructureAnalyzer,
    SourceAnalyzer,
)


def plot_ais_trajectory(traj_gdf, raw_gdf):
    """
    Plot the AIS trajectory as a gradient line from red (earlier) to blue (later)
    and overlay the raw AIS data as points.

    traj_gdf: GeoDataFrame with the trajectory data. Its index must be timestamps.
    raw_gdf: GeoDataFrame with raw AIS measurements; must have a 'timestamp' column.
    """
    # Ensure the GeoDataFrames are sorted by time
    traj_gdf = traj_gdf.sort_index()
    raw_gdf = raw_gdf.sort_values("timestamp")

    # Extract the coordinate pairs for the trajectory line
    traj_coords = np.array([[pt.x, pt.y] for pt in traj_gdf.geometry])

    # Create line segments connecting each consecutive trajectory point
    segments = np.array([traj_coords[i : i + 2] for i in range(len(traj_coords) - 1)])

    # Convert timestamps to numeric seconds.
    # Here, we convert the DatetimeIndex (ns resolution) to seconds.
    timestamps = traj_gdf.index.astype(np.int64) / 1e9
    # Compute average timestamp for each segment to assign its color.
    seg_timestamps = (timestamps[:-1] + timestamps[1:]) / 2.0

    # Normalize timestamp values to the range [0,1].
    norm = plt.Normalize(timestamps.min(), timestamps.max())
    # Use the reversed "RdBu" colormap so that low values (earlier) are red and high values (later) are blue.
    cmap = plt.get_cmap("RdBu_r")

    # Create the line collection for the trajectory segments.
    lc = LineCollection(segments, cmap=cmap, norm=norm)
    lc.set_array(seg_timestamps)
    lc.set_linewidth(2)

    # Begin plotting.
    fig, ax = plt.subplots(figsize=(10, 8))
    ax.add_collection(lc)
    ax.autoscale_view()

    # Plot the raw AIS measurements as scatter points.
    raw_coords = np.array([[pt.x, pt.y] for pt in raw_gdf.geometry])
    ax.scatter(
        raw_coords[:, 0],
        raw_coords[:, 1],
        color="green",
        edgecolor="k",
        marker="o",
        label="Raw AIS Data",
        zorder=5,
    )

    # Add a colorbar that maps the line color to the timestamps.
    _ = plt.colorbar(lc, ax=ax, label="Timestamp (s)")
    ax.set_title("AIS Trajectory (Red-to-Blue Gradient) and Raw Measurements")
    ax.set_xlabel("X Coordinate")
    ax.set_ylabel("Y Coordinate")
    ax.legend()
    plt.show()


def download_geojson(
    id, download_path=os.getenv("ASA_DOWNLOAD_PATH"), use_test_db=False
):
    """
    Downloads a GeoJSON file from the specified URL if it hasn't been downloaded already.

    Parameters:
    - id (int): The unique identifier for the GeoJSON item.
    - download_path (str): The directory path where the GeoJSON will be saved.

    Returns:
    - geojson_file_path (str): The file path to the downloaded GeoJSON.
    """
    url = f"https://api.cerulean.skytruth.org/collections/public.slick_plus/items?id={id}&f=geojson"
    if use_test_db:
        url = f"https://cerulean-cloud-test-cr-tipg-5qkjkyomta-ew.a.run.app/collections/public.slick_plus/items?id={id}&f=geojson"
    geojson_file_path = os.path.join(download_path, f"{id}.geojson")

    if not os.path.exists(geojson_file_path):
        print(f"Downloading GeoJSON file for ID {id}...")
        os.system(f'curl "{url}" -o "{geojson_file_path}"')
        print(f"Downloaded GeoJSON to {geojson_file_path}")
    else:
        print(f"GeoJSON file already exists at {geojson_file_path}. Skipping download.")

    return geojson_file_path


def get_s1_scene(scene_id, download_path=os.getenv("ASA_DOWNLOAD_PATH")):
    """
    Downloads a S1 scene GeoJSON file from the specified URL if it hasn't been downloaded already.
    """
    url = f"https://api.cerulean.skytruth.org/collections/public.sentinel1_grd/items?scene_id={scene_id}&f=geojson"
    geojson_file_path = os.path.join(download_path, f"{scene_id}.geojson")
    if not os.path.exists(geojson_file_path):
        print(f"Downloading GeoJSON file for Scene {scene_id}...")
        os.system(f'curl "{url}" -o "{geojson_file_path}"')
        print(f"Downloaded GeoJSON to {geojson_file_path}")
    else:
        print(f"GeoJSON file already exists at {geojson_file_path}. Skipping download.")
    s1_gdf = gpd.read_file(geojson_file_path)
    try:
        s1_scene = SimpleNamespace(
            scene_id=scene_id,
            scihub_ingestion_time=s1_gdf.scihub_ingestion_time.iloc[0],
            start_time=s1_gdf.start_time.iloc[0],
            end_time=s1_gdf.end_time.iloc[0],
            geometry=WKTElement(str(s1_gdf.geometry.iloc[0])),
        )
    except AttributeError as e:
        print(
            f"Scene {scene_id} has not been processed on PROD yet. Delete downloaded empty geojson and try again. {e}"
        )
        raise e
    return s1_scene


def generate_infrastructure_points(
    slick_gdf, num_points, expansion_factor=0.2, crs="epsg:4326"
):
    """
    Generates random infrastructure points within an expanded bounding box of the combined geometry.

    Parameters:
    - slick_gdf (GeoDataFrame): GeoDataFrame containing slick polygons.
    - num_points (int): Number of infrastructure points to generate.
    - expansion_factor (float): Fraction to expand the bounding box.

    Returns:
    - infra_gdf (GeoDataFrame): GeoDataFrame of infrastructure points.
    """
    minx, miny, maxx, maxy = slick_gdf.total_bounds
    width = maxx - minx
    height = maxy - miny
    infra_x = np.random.uniform(
        minx - expansion_factor * width, maxx + expansion_factor * width, num_points
    )
    infra_y = np.random.uniform(
        miny - expansion_factor * height, maxy + expansion_factor * height, num_points
    )
    df = pd.DataFrame(
        {
            "structure_start_date": [pd.Timestamp(0)] * num_points,
            "structure_end_date": [pd.Timestamp.now()] * num_points,
        }
    )
    infra_gdf = gpd.GeoDataFrame(
        df, geometry=gpd.points_from_xy(infra_x, infra_y), crs=crs
    )
    return infra_gdf


def get_closest_centerline_points(
    traj_gdf: gpd.GeoDataFrame,
    longest_centerline: MultiLineString,
    t_image: datetime = None,
) -> tuple[Point, pd.Timestamp, float, Point, pd.Timestamp, float]:
    """
    Returns the timestamp and distance of the closest points on the centerline to the vessel at the given image_timestamp.
    """
    # Create centerline endpoints
    cl_A = Point(longest_centerline.coords[0])
    cl_B = Point(longest_centerline.coords[-1])

    # Find nearest trajectory point indices for each endpoint
    t_A, d_A = get_closest_point_near_timestamp(cl_A, traj_gdf, t_image)
    t_B, d_B = get_closest_point_near_timestamp(cl_B, traj_gdf, t_image)

    # Sort the pairs by timestamp to determine head and tail
    (cl_tail, t_tail, d_tail), (cl_head, t_head, d_head) = sorted(
        [(cl_A, t_A, d_A), (cl_B, t_B, d_B)], key=lambda x: x[1]
    )

    # After finding the head (slick end closest to the AIS), project the tail to the nearest point independent of time.
    t_tail, d_tail = get_closest_point_near_timestamp(cl_tail, traj_gdf)

    return (cl_tail, t_tail, d_tail, cl_head, t_head, d_head)


def get_closest_point_near_timestamp(
    target: Point,
    traj_gdf: gpd.GeoDataFrame,
    t_image: datetime = None,
    n_points: int = 10,
) -> tuple[pd.Timestamp, float]:
    """
    Returns the trajectory row that is closest to the reference_point,
    using a turning-point heuristic starting at t_image.

    It starts at t_image and checks the immediate neighbors to determine
    in which temporal direction the distance to the reference point is decreasing.
    It then traverses in that single direction until the distance no longer decreases,
    returning the last point before an increase is detected.

    Parameters:
        reference_point (shapely.geometry.Point): The point to compare distances to.
        traj_gdf (geopandas.GeoDataFrame): A GeoDataFrame with a datetime-like index
            and a 'geometry' column.
        t_image (datetime): The starting timestamp for the search (guaranteed to be in the dataset).
        n_points (int): The number of subsequent points that must confirm the turning point.

    Returns:
        pd.Timestamp: The index corresponding to the selected trajectory row.
    """
    if t_image is None:
        # If no timestamp is provided, return the index of the point closest to the target.
        distances = traj_gdf.geometry.distance(target)
        return distances.idxmin(), distances.min()

    # Get the starting position for t_image.
    traj_gdf = traj_gdf.sort_index(ascending=True)
    pos = np.abs(traj_gdf.index - t_image).argmin()
    best_dist = traj_gdf.iloc[pos].geometry.distance(target)

    # Determine direction to traverse.
    if pos == 0:
        direction = 1
    else:
        backward_distance = traj_gdf.iloc[pos - 1].geometry.distance(target)
        # Pick the direction with a decreasing distance.
        direction = -1 if backward_distance < best_dist else 1

    while 0 <= pos + direction < len(traj_gdf):
        pos += direction
        d = traj_gdf.iloc[pos].geometry.distance(target)
        if d < best_dist:
            best_dist = d
        else:
            # Get the next n_points indices in the chosen direction that are within bounds.
            check_indices = [
                pos + i * direction
                for i in range(1, n_points + 1)
                if 0 <= pos + i * direction < len(traj_gdf)
            ]
            # Check that for each of these indices, the distance is greater than best_dist.
            distances = np.array(
                [traj_gdf.iloc[idx].geometry.distance(target) for idx in check_indices]
            )
            if all(distances > best_dist):
                break
    return traj_gdf.index[pos], best_dist


def plot(analyzers, slick_id, black=True, num_ais=5):
    """
    Combines the plots of AIS buffered geometries and infrastructure coincidence scores,
    with a legend showing colors corresponding to each st_name.

    Parameters:
    - analyzers (dict): Dictionary containing Analyzer objects with keys 1 and/or 2.
        - Key 1: AIS Analyzer containing results, and slick_gdf.
        - Key 2: Infrastructure Analyzer containing infra_gdf, coincidence_scores, and slick_gdf.
    - slick_id (int): Identifier for the plot title.
    - black (bool): Whether to use black borders for the infrastructure points.
    """
    fig, ax = plt.subplots(figsize=(10, 10))

    # Initialize variables
    ais_analyzer = None
    infra_analyzer = None
    dark_analyzer = None
    slick_gdf = None

    # Assign analyzers based on keys
    if 1 in analyzers.keys():
        ais_analyzer = analyzers[1]
        slick_gdf = analyzers[1].slick_gdf
    if 2 in analyzers.keys():
        infra_analyzer = analyzers[2]
        slick_gdf = analyzers[
            2
        ].slick_gdf  # This will overwrite if both 1 and 2 are present
    if 3 in analyzers.keys():
        dark_analyzer = analyzers[3]
        slick_gdf = analyzers[
            3
        ].slick_gdf  # This will overwrite if both 1 and 2 and 3are present

    # Check if slick_gdf is assigned
    if slick_gdf is None:
        raise ValueError(
            "No slick_gdf found in analyzers. Ensure that analyzers[1] or analyzers[2] is provided."
        )

    # Plot the AIS buffered geometries if ais_analyzer is present
    if ais_analyzer is not None:
        # Ensure 'st_name' exists in results
        if "st_name" in ais_analyzer.results.columns:
            ranked_results = (
                ais_analyzer.results.sort_values("collated_score", ascending=False)
                .reset_index(drop=True)
                .iloc[:num_ais]
            )
            # Filter  where st_name is in results.st_name
            filtered_ais = ais_analyzer.results[
                ais_analyzer.results["st_name"].isin(ranked_results["st_name"].values)
            ]

            # Get unique st_name values
            unique_st_names = filtered_ais["st_name"].unique()
            num_st_names = len(unique_st_names)

            # Assign a unique color to each st_name using a colormap
            cmap = plt.get_cmap("rainbow", num_st_names)
            st_name_to_color = {
                st_name: cmap(i) for i, st_name in enumerate(unique_st_names)
            }

            # Plot each group of st_name with its corresponding color
            for st_name, group in filtered_ais.groupby("st_name"):
                group.plot(
                    ax=ax, color=st_name_to_color[st_name], alpha=0.5, label=st_name
                )

            # Create legend handles for st_name
            st_name_patches = [
                Patch(facecolor=st_name_to_color[st_name], label=st_name)
                for st_name in unique_st_names
            ]
        else:
            print(
                "Warning: 'st_name' column not found in results. AIS buffered geometries will not be colored by 'st_name'."
            )
            # Plot AIS  geometries without color coding
            colors = plt.cm.get_cmap("viridis", len(ais_analyzer.results))
            for row in ais_analyzer.results.itertuples():
                geom = row.geometry
                gpd.GeoSeries(geom).plot(
                    ax=ax,
                    color=colors(row.Index),
                    alpha=0.8,
                    label="AIS" if row.Index == 0 else "",
                )
            st_name_patches = []

        for st_name, group in filtered_ais.groupby("st_name"):
            # Loop over consecutive points and add arrows
            for idx, row in group.iterrows():
                geom = row.geometry
                # Ensure we're dealing with a LineString
                if geom.geom_type == "LineString":
                    # Place arrow_count arrows spaced evenly along the trajectory.
                    arrow_count = 3
                    # We'll compute fractional positions along the line's length.
                    for i in range(arrow_count):
                        # Compute a fraction that splits the line into 11 segments
                        frac = (i + 1) / (arrow_count + 1)

                        # Get the base point for the arrow using interpolation
                        base_point = geom.interpolate(frac, normalized=True)

                        # To determine direction, compute a point a small fraction ahead
                        # Make sure we don't go beyond the end of the line.
                        epsilon = 0.001
                        next_frac = min(frac + epsilon, 1.0)
                        next_point = geom.interpolate(next_frac, normalized=True)

                        # Draw the arrow from the base point toward the next point
                        ax.annotate(
                            "",
                            xy=(next_point.x, next_point.y),
                            xytext=(base_point.x, base_point.y),
                            arrowprops=dict(
                                arrowstyle="->", color=st_name_to_color[st_name], lw=1
                            ),
                        )

        # Add a marker dot at the point closest to s1_time for each vessel
        # Define the timestamp at which the marker should be placed
        s1_time = np.datetime64(ais_analyzer.s1_scene.start_time)

        for st_name, group in filtered_ais.groupby("st_name"):
            combined_features = []
            # Each row has a geojson_fc (a feature collection dict)
            for fc in group["geojson_fc"]:
                combined_features.extend(fc.get("features", []))

            # Skip if no features exist
            if len(combined_features) == 0:
                continue

            # Sort features by timestamp
            combined_features.sort(
                key=lambda feat: np.datetime64(feat["properties"]["timestamp"])
            )

            # Find the feature with timestamp closest to s1_time
            closest_feature = min(
                combined_features,
                key=lambda feat: abs(
                    np.datetime64(feat["properties"]["timestamp"]) - s1_time
                ),
            )

            # Plot small markers (size 2) for every feature except the closest one
            for feat in combined_features:
                geom = shape(feat["geometry"])
                x, y = geom.x, geom.y
                ax.plot(
                    x,
                    y,
                    marker="o",
                    markersize=1 if feat is not closest_feature else 2,
                    color=st_name_to_color.get(st_name, "black")
                    if feat is not closest_feature
                    else "black",
                )

        for st_name, group in filtered_ais.groupby("st_name"):
            # Obtain the longest centerline for the st_name; assumes slick_centerlines has a 'st_name' column
            gdf = ais_analyzer.ais_trajectories[st_name]["df"]
            longest_centerline = (
                ais_analyzer.slick_centerlines.sort_values("length", ascending=False)
                .iloc[0]
                .geometry
            )
            s1_time = ais_analyzer.s1_scene.start_time
            (cl_tail, t_tail, d_tail, cl_head, t_head, d_head) = (
                get_closest_centerline_points(gdf, longest_centerline, s1_time)
            )
            # Compute nearest trajectory point to the start and end coordinates of the longest centerline
            start_traj_point = gdf.loc[[t_tail]].iloc[0]["geometry"]
            end_traj_point = gdf.loc[[t_head]].iloc[0]["geometry"]
            # Plot dotted lines connecting the endpoints to their nearest trajectory points
            ax.plot(
                [cl_tail.x, start_traj_point.x],
                [cl_tail.y, start_traj_point.y],
                linestyle=":",
                color=st_name_to_color.get(st_name, "black"),
            )
            ax.plot(
                [cl_head.x, end_traj_point.x],
                [cl_head.y, end_traj_point.y],
                linestyle=":",
                color=st_name_to_color.get(st_name, "black"),
            )

            if s1_time in ais_analyzer.ais_trajectories[st_name]["df"].index:
                geom = ais_analyzer.ais_trajectories[st_name]["df"].geometry.loc[
                    s1_time
                ]
                ax.plot(
                    geom.x,
                    geom.y,
                    marker="d",
                    markersize=8,
                    markerfacecolor="none",
                    color=st_name_to_color.get(st_name, "black"),
                )

    # Plot the centroid
    centroid = slick_gdf.centroid.iloc[0]
    ax.plot(centroid.x, centroid.y, "k+", markersize=10, label="Centroid")

    # Plot the infrastructure points with coincidence scores if infra_analyzer is present
    if infra_analyzer is not None:
        scatter_infra = ax.scatter(
            infra_analyzer.infra_gdf.geometry.x,
            infra_analyzer.infra_gdf.geometry.y,
            c=infra_analyzer.coincidence_scores,
            cmap="Blues",
            s=10,
            vmin=0,
            vmax=1,
            alpha=0.8,
            edgecolor="blue" if black else None,
            label="Infrastructure Points",
        )
    else:
        scatter_infra = None

    # Plot the infrastructure points with coincidence scores if infra_analyzer is present
    if dark_analyzer is not None:
        scatter_dark = ax.scatter(
            dark_analyzer.dark_objects_gdf.geometry.x,
            dark_analyzer.dark_objects_gdf.geometry.y,
            c=dark_analyzer.coincidence_scores,
            cmap="Greens",
            s=10,
            vmin=0,
            vmax=1,
            alpha=0.8,
            edgecolor="green" if black else None,
            label="Dark Vessels",
        )
    else:
        scatter_dark = None

    # Plot the slick polygons
    slick_gdf.plot(
        edgecolor="red", linewidth=1, color="none", ax=ax, label="Slick Polygons"
    )

    # Set plot limits with padding
    min_x, min_y, max_x, max_y = slick_gdf.total_bounds
    padding_ratio = 0.2

    width = max_x - min_x
    height = max_y - min_y

    padding_x = width * padding_ratio
    padding_y = height * padding_ratio

    # Apply padding
    min_x_padded = min_x - padding_x
    max_x_padded = max_x + padding_x
    min_y_padded = min_y - padding_y
    max_y_padded = max_y + padding_y

    # Determine the larger dimension
    width_padded = max_x_padded - min_x_padded
    height_padded = max_y_padded - min_y_padded

    if width_padded > height_padded:
        # Width is the larger dimension
        extra_height = width_padded - height_padded
        min_y_final = min_y_padded - extra_height / 2
        max_y_final = max_y_padded + extra_height / 2
        min_x_final = min_x_padded
        max_x_final = max_x_padded
    else:
        # Height is the larger dimension
        extra_width = height_padded - width_padded
        min_x_final = min_x_padded - extra_width / 2
        max_x_final = max_x_padded + extra_width / 2
        min_y_final = min_y_padded
        max_y_final = max_y_padded

    ax.set_xlim(min_x_final, max_x_final)
    ax.set_ylim(min_y_final, max_y_final)

    # Initialize maximum coincidence values for each analyzer
    max_infra_coincidence = 0
    max_dark_coincidence = 0

    # Add colorbar for infrastructure points if available
    if scatter_infra is not None and not black:
        cbar_infra = plt.colorbar(scatter_infra, ax=ax, fraction=0.046, pad=0.04)
        cbar_infra.set_label("Infra Coincidence")
        if len(infra_analyzer.coincidence_scores):
            max_infra_coincidence = round(infra_analyzer.coincidence_scores.max(), 2)

    # Add colorbar for dark vessel points if available
    if scatter_dark is not None and not black:
        cbar_dark = plt.colorbar(scatter_dark, ax=ax, fraction=0.046, pad=0.04)
        cbar_dark.set_label("Dark Coincidence")
        if len(dark_analyzer.coincidence_scores):
            max_dark_coincidence = round(dark_analyzer.coincidence_scores.max(), 2)

    # Optionally, combine the two maximums if needed:
    max_coincidence = max(max_infra_coincidence, max_dark_coincidence)

    # Set titles and labels
    plt.title(f"Slick ID {slick_id}: Max Coincidence {max_coincidence}")
    plt.xlabel("Longitude")
    plt.ylabel("Latitude")

    # Add grid
    plt.grid(True)

    # Optionally, add a legend
    handles, labels = ax.get_legend_handles_labels()

    # If st_name_patches exist, add them to the legend
    if "st_name_patches" in locals() and st_name_patches:
        # Existing handles (e.g., Slick Polygons, Centroid, Infrastructure Points)
        # plus st_name_patches
        combined_handles = st_name_patches.copy()
        combined_labels = [patch.get_label() for patch in st_name_patches]

        # Get existing handles excluding st_name patches
        existing_handles = []
        existing_labels = []
        for handle, label in zip(handles, labels):
            if label not in combined_labels and label not in [
                "AIS Buffered"
            ]:  # Exclude AIS Buffered to avoid duplicates
                existing_handles.append(handle)
                existing_labels.append(label)

        combined_handles.extend(existing_handles)
        combined_labels.extend(existing_labels)

        plt.legend(handles=combined_handles, labels=combined_labels, title="st_name")
    else:
        if handles:
            # Remove duplicate labels
            unique = {}
            for handle, label in zip(handles, labels):
                if label not in unique:
                    unique[label] = handle
            handles, labels = zip(*unique.items())
            plt.legend(handles=handles, labels=labels)

    # Show the plot
    plt.show()


analyzers: dict[int, SourceAnalyzer] = {}

# %%
slick_ids = [
    # 3476096,  # ridges error
    # 3216961,  # ridges error
    # 3049976,
    # 3045541,
    # 3537529,  # indonesia
    # 3045541,  # infra
    # 3573155,  # T&T
    # 3571486,  # missing from GFW
    # 3581392,  # low score ais?
    # 3581329,  # vessel
    # 3581756,  # vessel
    # 3518524,  # vessel
    # 3212229,  # infra
    # 3518454,  # vessel
    # 3582101,  # vessel
    # 3581643,  # vessel FAIL
    # 3518524,  # vessel
    # 3237854,  # vessel
    # 3581087,  # vessel
    # 3581091,  # vessel
    # 3573262,  # vessel
    # 3819454, # infra
    # 3820550, # infra
    # 3830066,  # infra
    # 22558,  # local
    # 23505,  # local
    # 27566,  # local
    # 20839,  # local
    # 27484,  # local
    # DARKS
    # 34314,
    # 34226,
    # 34321,
    # 38573,  # slow
    # 38583, # paired to 34251
    # 35734, # SLOW AIS
    # 38527, # slow
    # 34179,
    # 34236,
    # 34209,
    # 34216,
    # 34171,
    # 34268,
    # 34144,
    # 34205,
    # 34162,
    # 34201,
    # 34299,
    # 38660, # HARD WITHOUT SMART MAPPING
    # VESSELS
    # 34324,
    # 34385,
    # 34378,
    # 34537,
    # 34490,
    # 34362,
    # 34327,
    # 34366,
    # 34357,
    # 34332,
    # 34333,
    # 35611,
    # 38499, # UI breaker
    # 35744,
    # 36063,
    # 36557,
    # 38785,  # EXTRAPOLATION
    # 38749, # EXTRAPOLATION
    # 38531,
    # 39087,
    # 38546,
    # 38618,  # S1A_IW_GRDH_1SDV_20211210T094843_20211210T094908_040945_04DCDF_BD0B SO SO SLOWWWWW
    # 42317,  # not working for ethan
    # 38666,
    # 38745,
    # 38752,
    # 39115, # three source slick...
    # 38941, # Do we need to increase the slick drift rate?
]

accumulated_sources = []
for slick_id in slick_ids:
    geojson_file_path = download_geojson(slick_id, use_test_db=True)
    slick_gdf = gpd.read_file(geojson_file_path)
    slick_gdf["centerlines"] = slick_gdf["centerlines"].apply(json.loads)
    s1_scene = get_s1_scene(slick_gdf.s1_scene_id.iloc[0])
    start_time = time.time()

    source_types = []
<<<<<<< HEAD
    source_types += [1]  # ais
    source_types += [2]  # infra
    source_types += [3]  # dark
    # source_types += [4]  # natural
=======
    source_types += ["VESSEL"]
    source_types += ["INFRA"]
    source_types += ["DARK"]
    # source_types += [NaturalAnalyzer.short_name]
>>>>>>> 49247a92
    if not (  # If the last analyzer is for the same scene, reuse it
        analyzers
        and next(iter(analyzers.items()))[1].s1_scene.scene_id == s1_scene.scene_id
    ):
        analyzers = {s_type: ASA_MAPPING[s_type](s1_scene) for s_type in source_types}

    ranked_sources = pd.DataFrame(
        columns=["type", "ext_id", "coincidence_score", "collated_score"]
    )
    for s_type, analyzer in analyzers.items():
        res = analyzer.compute_coincidence_scores(slick_gdf)
        if res is not None:
            res = res.dropna(axis=1, how="all")

        ranked_sources = pd.concat([ranked_sources, res], ignore_index=True)

    print(f"{len(ranked_sources)} sources found for Slick ID: {slick_id}")
    if len(ranked_sources) > 0:
        ranked_sources = ranked_sources.sort_values(
            "collated_score", ascending=False
        ).reset_index(drop=True)
        accumulated_sources.append(
            [
                slick_id,
                ranked_sources["ext_id"].iloc[0],
                float(ranked_sources["collated_score"].iloc[0]),
            ]
        )

    plot(analyzers, slick_id)

    print(
        ranked_sources[["type", "ext_id", "coincidence_score", "collated_score"]].head(
            8
        )
    )

    print(
        f"Time taken: {time.time() - start_time} seconds \n"
        f"Time per {len(ranked_sources)} sources: {(time.time() - start_time) / (len(ranked_sources) or 1)} seconds"
    )
# print(accumulated_sources)
# %%
# Plot out all potential dark sources
fake_dark_gdf = generate_infrastructure_points(slick_gdf, 50000)
dark_analyzer = DarkAnalyzer(s1_scene, dark_vessels_gdf=fake_dark_gdf)
coincidence_scores = dark_analyzer.compute_coincidence_scores(slick_gdf)
plot({3: dark_analyzer}, slick_id, False)

# %%
# Plot out all potential infra sources
fake_infra_gdf = generate_infrastructure_points(slick_gdf, 50000)
infra_analyzer = InfrastructureAnalyzer(s1_scene, infra_gdf=fake_infra_gdf)
coincidence_scores = infra_analyzer.compute_coincidence_scores(slick_gdf)
plot({2: infra_analyzer}, slick_id, False)

# %%
a = analyzers[1]
ssvid = "477810800"
traj = a.ais_trajectories[ssvid]["df"]
raw = a.ais_gdf[a.ais_gdf["ssvid"] == ssvid]
plot_ais_trajectory(traj, raw)

# %%<|MERGE_RESOLUTION|>--- conflicted
+++ resolved
@@ -728,17 +728,10 @@
     start_time = time.time()
 
     source_types = []
-<<<<<<< HEAD
-    source_types += [1]  # ais
-    source_types += [2]  # infra
-    source_types += [3]  # dark
-    # source_types += [4]  # natural
-=======
     source_types += ["VESSEL"]
     source_types += ["INFRA"]
     source_types += ["DARK"]
-    # source_types += [NaturalAnalyzer.short_name]
->>>>>>> 49247a92
+    # source_types += ["NATURAL"]
     if not (  # If the last analyzer is for the same scene, reuse it
         analyzers
         and next(iter(analyzers.items()))[1].s1_scene.scene_id == s1_scene.scene_id
