--- conflicted
+++ resolved
@@ -24,11 +24,7 @@
 load_dotenv(".env")
 parent_dir = os.path.abspath(os.path.join(os.path.dirname(__file__), ".."))
 sys.path.append(parent_dir)
-<<<<<<< HEAD
-from cerulean_cloud.cloud_function_asa.utils.analyzer import (  # noqa: E402
-=======
-from cerulean_cloud.cloud_function_ais_analysis.utils.analyzer import (  # noqa: E402; DarkAnalyzer, NaturalAnalyzer
->>>>>>> e8d9afcb
+from cerulean_cloud.cloud_function_asa.utils.analyzer import (  # noqa: E402; DarkAnalyzer, NaturalAnalyzer
     ASA_MAPPING,
     InfrastructureAnalyzer,
     SourceAnalyzer,
@@ -357,10 +353,7 @@
     source_types += [1]  # ais
     source_types += [2]  # infra
     # source_types += [3]  # dark
-<<<<<<< HEAD
-=======
     # source_types += [4]  # natural
->>>>>>> e8d9afcb
     if not (  # If the last analyzer is for the same scene, reuse it
         analyzers
         and next(iter(analyzers.items()))[1].s1_scene.scene_id == s1_scene.scene_id
