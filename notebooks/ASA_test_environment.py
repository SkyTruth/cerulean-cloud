# %%
"""
Slick Plus Infrastructure Coincidence Score Calculator

Processes GeoJSON files to compute coincidence scores for infrastructure points based on their proximity to polygon extremity points.
Features include projection handling, extremity point selection, efficient scoring algorithms, and optional data visualization.
"""

# %load_ext autoreload
# %autoreload 2

import json
import os
import sys
import time
from types import SimpleNamespace
from shapely.geometry import shape, Point
from datetime import datetime
import geopandas as gpd
import matplotlib.pyplot as plt
import numpy as np
import pandas as pd
from dotenv import load_dotenv
from matplotlib.collections import LineCollection
from geoalchemy2 import WKTElement
from matplotlib.patches import Patch
from shapely.geometry import MultiLineString

load_dotenv(".env")
parent_dir = os.path.abspath(os.path.join(os.path.dirname(__file__), ".."))
sys.path.append(parent_dir)
from cerulean_cloud.cloud_function_asa.utils.analyzer import (  # noqa: E402; NaturalAnalyzer
    ASA_MAPPING,
    DarkAnalyzer,
    InfrastructureAnalyzer,
    SourceAnalyzer,
)


<<<<<<< HEAD
=======
def plot_ais_trajectory(traj_gdf, raw_gdf):
    """
    Plot the AIS trajectory as a gradient line from red (earlier) to blue (later)
    and overlay the raw AIS data as points.

    traj_gdf: GeoDataFrame with the trajectory data. Its index must be timestamps.
    raw_gdf: GeoDataFrame with raw AIS measurements; must have a 'timestamp' column.
    """
    # Ensure the GeoDataFrames are sorted by time
    traj_gdf = traj_gdf.sort_index()
    raw_gdf = raw_gdf.sort_values("timestamp")

    # Extract the coordinate pairs for the trajectory line
    traj_coords = np.array([[pt.x, pt.y] for pt in traj_gdf.geometry])

    # Create line segments connecting each consecutive trajectory point
    segments = np.array([traj_coords[i : i + 2] for i in range(len(traj_coords) - 1)])

    # Convert timestamps to numeric seconds.
    # Here, we convert the DatetimeIndex (ns resolution) to seconds.
    timestamps = traj_gdf.index.astype(np.int64) / 1e9
    # Compute average timestamp for each segment to assign its color.
    seg_timestamps = (timestamps[:-1] + timestamps[1:]) / 2.0

    # Normalize timestamp values to the range [0,1].
    norm = plt.Normalize(timestamps.min(), timestamps.max())
    # Use the reversed "RdBu" colormap so that low values (earlier) are red and high values (later) are blue.
    cmap = plt.get_cmap("RdBu_r")

    # Create the line collection for the trajectory segments.
    lc = LineCollection(segments, cmap=cmap, norm=norm)
    lc.set_array(seg_timestamps)
    lc.set_linewidth(2)

    # Begin plotting.
    fig, ax = plt.subplots(figsize=(10, 8))
    ax.add_collection(lc)
    ax.autoscale_view()

    # Plot the raw AIS measurements as scatter points.
    raw_coords = np.array([[pt.x, pt.y] for pt in raw_gdf.geometry])
    ax.scatter(
        raw_coords[:, 0],
        raw_coords[:, 1],
        color="green",
        edgecolor="k",
        marker="o",
        label="Raw AIS Data",
        zorder=5,
    )

    # Add a colorbar that maps the line color to the timestamps.
    _ = plt.colorbar(lc, ax=ax, label="Timestamp (s)")
    ax.set_title("AIS Trajectory (Red-to-Blue Gradient) and Raw Measurements")
    ax.set_xlabel("X Coordinate")
    ax.set_ylabel("Y Coordinate")
    ax.legend()
    plt.show()


>>>>>>> 64d00570
def download_geojson(
    id, download_path=os.getenv("ASA_DOWNLOAD_PATH"), use_test_db=False
):
    """
    Downloads a GeoJSON file from the specified URL if it hasn't been downloaded already.

    Parameters:
    - id (int): The unique identifier for the GeoJSON item.
    - download_path (str): The directory path where the GeoJSON will be saved.

    Returns:
    - geojson_file_path (str): The file path to the downloaded GeoJSON.
    """
    url = f"https://api.cerulean.skytruth.org/collections/public.slick_plus/items?id={id}&f=geojson"
    if use_test_db:
        url = f"https://cerulean-cloud-test-cr-tipg-5qkjkyomta-ew.a.run.app/collections/public.slick_plus/items?id={id}&f=geojson"
    geojson_file_path = os.path.join(download_path, f"{id}.geojson")

    if not os.path.exists(geojson_file_path):
        print(f"Downloading GeoJSON file for ID {id}...")
        os.system(f'curl "{url}" -o "{geojson_file_path}"')
        print(f"Downloaded GeoJSON to {geojson_file_path}")
    else:
        print(f"GeoJSON file already exists at {geojson_file_path}. Skipping download.")

    return geojson_file_path


def get_s1_scene(scene_id, download_path=os.getenv("ASA_DOWNLOAD_PATH")):
    """
    Downloads a S1 scene GeoJSON file from the specified URL if it hasn't been downloaded already.
    """
    url = f"https://api.cerulean.skytruth.org/collections/public.sentinel1_grd/items?scene_id={scene_id}&f=geojson"
    geojson_file_path = os.path.join(download_path, f"{scene_id}.geojson")
    if not os.path.exists(geojson_file_path):
        print(f"Downloading GeoJSON file for Scene {scene_id}...")
        os.system(f'curl "{url}" -o "{geojson_file_path}"')
        print(f"Downloaded GeoJSON to {geojson_file_path}")
    else:
        print(f"GeoJSON file already exists at {geojson_file_path}. Skipping download.")
    s1_gdf = gpd.read_file(geojson_file_path)
    try:
        s1_scene = SimpleNamespace(
            scene_id=scene_id,
            scihub_ingestion_time=s1_gdf.scihub_ingestion_time.iloc[0],
            start_time=s1_gdf.start_time.iloc[0],
            end_time=s1_gdf.end_time.iloc[0],
            geometry=WKTElement(str(s1_gdf.geometry.iloc[0])),
        )
    except AttributeError as e:
        print(
            f"Scene {scene_id} has not been processed on PROD yet. Delete downloaded empty geojson and try again. {e}"
        )
        raise e
    return s1_scene


def generate_infrastructure_points(
    slick_gdf, num_points, expansion_factor=0.2, crs="epsg:4326"
):
    """
    Generates random infrastructure points within an expanded bounding box of the combined geometry.

    Parameters:
    - slick_gdf (GeoDataFrame): GeoDataFrame containing slick polygons.
    - num_points (int): Number of infrastructure points to generate.
    - expansion_factor (float): Fraction to expand the bounding box.

    Returns:
    - infra_gdf (GeoDataFrame): GeoDataFrame of infrastructure points.
    """
    minx, miny, maxx, maxy = slick_gdf.total_bounds
    width = maxx - minx
    height = maxy - miny
    infra_x = np.random.uniform(
        minx - expansion_factor * width, maxx + expansion_factor * width, num_points
    )
    infra_y = np.random.uniform(
        miny - expansion_factor * height, maxy + expansion_factor * height, num_points
    )
    df = pd.DataFrame(
        {
            "structure_start_date": [pd.Timestamp(0)] * num_points,
            "structure_end_date": [pd.Timestamp.now()] * num_points,
        }
    )
    infra_gdf = gpd.GeoDataFrame(
        df, geometry=gpd.points_from_xy(infra_x, infra_y), crs=crs
    )
    return infra_gdf


def get_closest_centerline_points(
    traj_gdf: gpd.GeoDataFrame,
    longest_centerline: MultiLineString,
    t_image: datetime = None,
<<<<<<< HEAD
) -> tuple[pd.Timestamp, Point, float, pd.Timestamp, Point, float]:
=======
) -> tuple[Point, pd.Timestamp, float, Point, pd.Timestamp, float]:
>>>>>>> 64d00570
    """
    Returns the timestamp and distance of the closest points on the centerline to the vessel at the given image_timestamp.
    """
    # Create centerline endpoints
    cl_A = Point(longest_centerline.coords[0])
    cl_B = Point(longest_centerline.coords[-1])

    # Find nearest trajectory point indices for each endpoint
<<<<<<< HEAD
    traj_idx_A = get_closest_point_near_timestamp(cl_A, traj_gdf, t_image)
    traj_idx_B = get_closest_point_near_timestamp(cl_B, traj_gdf, t_image)

    # Create tuples for each endpoint: (timestamp, centerline_point, distance)
    ends = [
        (
            traj_idx_A,
            cl_A,
            traj_gdf.loc[[traj_idx_A]].iloc[0]["geometry"].distance(cl_A),
        ),
        (
            traj_idx_B,
            cl_B,
            traj_gdf.loc[[traj_idx_B]].iloc[0]["geometry"].distance(cl_B),
        ),
    ]

    # Sort the pairs by timestamp to determine head and tail
    (t_tail, cl_tail, d_tail), (t_head, cl_head, d_head) = sorted(
        ends, key=lambda x: x[0]
    )
    return (t_tail, cl_tail, d_tail, t_head, cl_head, d_head)


def get_closest_point_near_timestamp(
    target: Point, traj_gdf: gpd.GeoDataFrame, t_image: datetime
) -> pd.Timestamp:
=======
    t_A, d_A = get_closest_point_near_timestamp(cl_A, traj_gdf, t_image)
    t_B, d_B = get_closest_point_near_timestamp(cl_B, traj_gdf, t_image)

    # Sort the pairs by timestamp to determine head and tail
    (cl_tail, t_tail, d_tail), (cl_head, t_head, d_head) = sorted(
        [(cl_A, t_A, d_A), (cl_B, t_B, d_B)], key=lambda x: x[1]
    )

    # After finding the head (slick end closest to the AIS), project the tail to the nearest point independent of time.
    t_tail, d_tail = get_closest_point_near_timestamp(cl_tail, traj_gdf)

    return (cl_tail, t_tail, d_tail, cl_head, t_head, d_head)


def get_closest_point_near_timestamp(
    target: Point,
    traj_gdf: gpd.GeoDataFrame,
    t_image: datetime = None,
    n_points: int = 10,
) -> tuple[pd.Timestamp, float]:
>>>>>>> 64d00570
    """
    Returns the trajectory row that is closest to the reference_point,
    using a turning-point heuristic starting at t_image.

    It starts at t_image and checks the immediate neighbors to determine
    in which temporal direction the distance to the reference point is decreasing.
    It then traverses in that single direction until the distance no longer decreases,
    returning the last point before an increase is detected.

    Parameters:
        reference_point (shapely.geometry.Point): The point to compare distances to.
        traj_gdf (geopandas.GeoDataFrame): A GeoDataFrame with a datetime-like index
            and a 'geometry' column.
        t_image (datetime): The starting timestamp for the search (guaranteed to be in the dataset).
<<<<<<< HEAD
=======
        n_points (int): The number of subsequent points that must confirm the turning point.
>>>>>>> 64d00570

    Returns:
        pd.Timestamp: The index corresponding to the selected trajectory row.
    """
<<<<<<< HEAD
    # Get the starting position for t_image.
    traj_gdf = traj_gdf.sort_index(ascending=True)
    pos = np.abs(traj_gdf.index - t_image).argmin()
    current_distance = traj_gdf.iloc[pos].geometry.distance(target)
=======
    if t_image is None:
        # If no timestamp is provided, return the index of the point closest to the target.
        distances = traj_gdf.geometry.distance(target)
        return distances.idxmin(), distances.min()

    # Get the starting position for t_image.
    traj_gdf = traj_gdf.sort_index(ascending=True)
    pos = np.abs(traj_gdf.index - t_image).argmin()
    best_dist = traj_gdf.iloc[pos].geometry.distance(target)
>>>>>>> 64d00570

    # Determine direction to traverse.
    if pos == 0:
        direction = 1
    else:
        backward_distance = traj_gdf.iloc[pos - 1].geometry.distance(target)
        # Pick the direction with a decreasing distance.
<<<<<<< HEAD
        direction = -1 if backward_distance < current_distance else 1

    while 0 <= pos + direction < len(traj_gdf):
        next_distance = traj_gdf.iloc[pos + direction].geometry.distance(target)
        if next_distance > current_distance:
            break
        current_distance = next_distance
        pos += direction

    return traj_gdf.index[pos]
=======
        direction = -1 if backward_distance < best_dist else 1

    while 0 <= pos + direction < len(traj_gdf):
        pos += direction
        d = traj_gdf.iloc[pos].geometry.distance(target)
        if d < best_dist:
            best_dist = d
        else:
            # Get the next n_points indices in the chosen direction that are within bounds.
            check_indices = [
                pos + i * direction
                for i in range(1, n_points + 1)
                if 0 <= pos + i * direction < len(traj_gdf)
            ]
            # Check that for each of these indices, the distance is greater than best_dist.
            distances = np.array(
                [traj_gdf.iloc[idx].geometry.distance(target) for idx in check_indices]
            )
            if all(distances > best_dist):
                break
    return traj_gdf.index[pos], best_dist
>>>>>>> 64d00570


def plot(analyzers, slick_id, black=True, num_ais=5):
    """
    Combines the plots of AIS buffered geometries and infrastructure coincidence scores,
    with a legend showing colors corresponding to each st_name.

    Parameters:
    - analyzers (dict): Dictionary containing Analyzer objects with keys 1 and/or 2.
        - Key 1: AIS Analyzer containing results, and slick_gdf.
        - Key 2: Infrastructure Analyzer containing infra_gdf, coincidence_scores, and slick_gdf.
    - slick_id (int): Identifier for the plot title.
    - black (bool): Whether to use black borders for the infrastructure points.
    """
    fig, ax = plt.subplots(figsize=(10, 10))

    # Initialize variables
    ais_analyzer = None
    infra_analyzer = None
    dark_analyzer = None
    slick_gdf = None

    # Assign analyzers based on keys
    if 1 in analyzers.keys():
        ais_analyzer = analyzers[1]
        slick_gdf = analyzers[1].slick_gdf
    if 2 in analyzers.keys():
        infra_analyzer = analyzers[2]
        slick_gdf = analyzers[
            2
        ].slick_gdf  # This will overwrite if both 1 and 2 are present
    if 3 in analyzers.keys():
        dark_analyzer = analyzers[3]
        slick_gdf = analyzers[
            3
        ].slick_gdf  # This will overwrite if both 1 and 2 and 3are present

    # Check if slick_gdf is assigned
    if slick_gdf is None:
        raise ValueError(
            "No slick_gdf found in analyzers. Ensure that analyzers[1] or analyzers[2] is provided."
        )

    # Plot the AIS buffered geometries if ais_analyzer is present
    if ais_analyzer is not None:
        # Ensure 'st_name' exists in results
        if "st_name" in ais_analyzer.results.columns:
            ranked_results = (
                ais_analyzer.results.sort_values("collated_score", ascending=False)
                .reset_index(drop=True)
                .iloc[:num_ais]
            )
            # Filter  where st_name is in results.st_name
            filtered_ais = ais_analyzer.results[
                ais_analyzer.results["st_name"].isin(ranked_results["st_name"].values)
            ]

            # Get unique st_name values
            unique_st_names = filtered_ais["st_name"].unique()
            num_st_names = len(unique_st_names)

            # Assign a unique color to each st_name using a colormap
            cmap = plt.get_cmap("rainbow", num_st_names)
            st_name_to_color = {
                st_name: cmap(i) for i, st_name in enumerate(unique_st_names)
            }

            # Plot each group of st_name with its corresponding color
            for st_name, group in filtered_ais.groupby("st_name"):
                group.plot(
                    ax=ax, color=st_name_to_color[st_name], alpha=0.5, label=st_name
                )

            # Create legend handles for st_name
            st_name_patches = [
                Patch(facecolor=st_name_to_color[st_name], label=st_name)
                for st_name in unique_st_names
            ]
        else:
            print(
                "Warning: 'st_name' column not found in results. AIS buffered geometries will not be colored by 'st_name'."
            )
            # Plot AIS  geometries without color coding
            colors = plt.cm.get_cmap("viridis", len(ais_analyzer.results))
            for row in ais_analyzer.results.itertuples():
                geom = row.geometry
                gpd.GeoSeries(geom).plot(
                    ax=ax,
                    color=colors(row.Index),
                    alpha=0.8,
                    label="AIS" if row.Index == 0 else "",
                )
            st_name_patches = []

        for st_name, group in filtered_ais.groupby("st_name"):
            # Loop over consecutive points and add arrows
            for idx, row in group.iterrows():
                geom = row.geometry
                # Ensure we're dealing with a LineString
                if geom.geom_type == "LineString":
                    # Place arrow_count arrows spaced evenly along the trajectory.
                    arrow_count = 3
                    # We'll compute fractional positions along the line's length.
                    for i in range(arrow_count):
                        # Compute a fraction that splits the line into 11 segments
                        frac = (i + 1) / (arrow_count + 1)

                        # Get the base point for the arrow using interpolation
                        base_point = geom.interpolate(frac, normalized=True)

                        # To determine direction, compute a point a small fraction ahead
                        # Make sure we don't go beyond the end of the line.
                        epsilon = 0.001
                        next_frac = min(frac + epsilon, 1.0)
                        next_point = geom.interpolate(next_frac, normalized=True)

                        # Draw the arrow from the base point toward the next point
                        ax.annotate(
                            "",
                            xy=(next_point.x, next_point.y),
                            xytext=(base_point.x, base_point.y),
                            arrowprops=dict(
                                arrowstyle="->", color=st_name_to_color[st_name], lw=1
                            ),
                        )

        # Add a marker dot at the point closest to s1_time for each vessel
        # Define the timestamp at which the marker should be placed
        s1_time = np.datetime64(ais_analyzer.s1_scene.start_time)

        for st_name, group in filtered_ais.groupby("st_name"):
            combined_features = []
            # Each row has a geojson_fc (a feature collection dict)
            for fc in group["geojson_fc"]:
                combined_features.extend(fc.get("features", []))

            # Skip if no features exist
            if len(combined_features) == 0:
                continue

            # Sort features by timestamp
            combined_features.sort(
                key=lambda feat: np.datetime64(feat["properties"]["timestamp"])
            )

            # Find the feature with timestamp closest to s1_time
            closest_feature = min(
                combined_features,
                key=lambda feat: abs(
                    np.datetime64(feat["properties"]["timestamp"]) - s1_time
                ),
            )

            # Plot small markers (size 2) for every feature except the closest one
            for feat in combined_features:
                geom = shape(feat["geometry"])
                x, y = geom.x, geom.y
                ax.plot(
                    x,
                    y,
                    marker="o",
                    markersize=1 if feat is not closest_feature else 2,
                    color=st_name_to_color.get(st_name, "black")
                    if feat is not closest_feature
                    else "black",
                )

        for st_name, group in filtered_ais.groupby("st_name"):
            # Obtain the longest centerline for the st_name; assumes slick_centerlines has a 'st_name' column
            gdf = ais_analyzer.ais_trajectories[st_name]["df"]
            longest_centerline = (
                ais_analyzer.slick_centerlines.sort_values("length", ascending=False)
                .iloc[0]
                .geometry
            )
            s1_time = ais_analyzer.s1_scene.start_time
<<<<<<< HEAD
            (t_tail, cl_tail, d_tail, t_head, cl_head, d_head) = (
=======
            (cl_tail, t_tail, d_tail, cl_head, t_head, d_head) = (
>>>>>>> 64d00570
                get_closest_centerline_points(gdf, longest_centerline, s1_time)
            )
            # Compute nearest trajectory point to the start and end coordinates of the longest centerline
            start_traj_point = gdf.loc[[t_tail]].iloc[0]["geometry"]
            end_traj_point = gdf.loc[[t_head]].iloc[0]["geometry"]
            # Plot dotted lines connecting the endpoints to their nearest trajectory points
            ax.plot(
                [cl_tail.x, start_traj_point.x],
                [cl_tail.y, start_traj_point.y],
                linestyle=":",
                color=st_name_to_color.get(st_name, "black"),
            )
            ax.plot(
                [cl_head.x, end_traj_point.x],
                [cl_head.y, end_traj_point.y],
                linestyle=":",
                color=st_name_to_color.get(st_name, "black"),
            )

            if s1_time in ais_analyzer.ais_trajectories[st_name]["df"].index:
                geom = ais_analyzer.ais_trajectories[st_name]["df"].geometry.loc[
                    s1_time
                ]
                ax.plot(
                    geom.x,
                    geom.y,
                    marker="d",
                    markersize=8,
                    markerfacecolor="none",
                    color=st_name_to_color.get(st_name, "black"),
                )

    # Plot the centroid
    centroid = slick_gdf.centroid.iloc[0]
    ax.plot(centroid.x, centroid.y, "k+", markersize=10, label="Centroid")

    # Plot the infrastructure points with coincidence scores if infra_analyzer is present
    if infra_analyzer is not None:
        scatter_infra = ax.scatter(
            infra_analyzer.infra_gdf.geometry.x,
            infra_analyzer.infra_gdf.geometry.y,
            c=infra_analyzer.coincidence_scores,
            cmap="Blues",
            s=10,
            vmin=0,
            vmax=1,
            alpha=0.8,
            edgecolor="blue" if black else None,
            label="Infrastructure Points",
        )
    else:
        scatter_infra = None

    # Plot the infrastructure points with coincidence scores if infra_analyzer is present
    if dark_analyzer is not None:
        scatter_dark = ax.scatter(
            dark_analyzer.dark_objects_gdf.geometry.x,
            dark_analyzer.dark_objects_gdf.geometry.y,
            c=dark_analyzer.coincidence_scores,
            cmap="Greens",
            s=10,
            vmin=0,
            vmax=1,
            alpha=0.8,
            edgecolor="green" if black else None,
            label="Dark Vessels",
        )
    else:
        scatter_dark = None

    # Plot the slick polygons
    slick_gdf.plot(
        edgecolor="red", linewidth=1, color="none", ax=ax, label="Slick Polygons"
    )

    # Set plot limits with padding
    min_x, min_y, max_x, max_y = slick_gdf.total_bounds
    padding_ratio = 0.2

    width = max_x - min_x
    height = max_y - min_y

    padding_x = width * padding_ratio
    padding_y = height * padding_ratio

    # Apply padding
    min_x_padded = min_x - padding_x
    max_x_padded = max_x + padding_x
    min_y_padded = min_y - padding_y
    max_y_padded = max_y + padding_y

    # Determine the larger dimension
    width_padded = max_x_padded - min_x_padded
    height_padded = max_y_padded - min_y_padded

    if width_padded > height_padded:
        # Width is the larger dimension
        extra_height = width_padded - height_padded
        min_y_final = min_y_padded - extra_height / 2
        max_y_final = max_y_padded + extra_height / 2
        min_x_final = min_x_padded
        max_x_final = max_x_padded
    else:
        # Height is the larger dimension
        extra_width = height_padded - width_padded
        min_x_final = min_x_padded - extra_width / 2
        max_x_final = max_x_padded + extra_width / 2
        min_y_final = min_y_padded
        max_y_final = max_y_padded

    ax.set_xlim(min_x_final, max_x_final)
    ax.set_ylim(min_y_final, max_y_final)

    # Initialize maximum coincidence values for each analyzer
    max_infra_coincidence = 0
    max_dark_coincidence = 0

    # Add colorbar for infrastructure points if available
    if scatter_infra is not None and not black:
        cbar_infra = plt.colorbar(scatter_infra, ax=ax, fraction=0.046, pad=0.04)
        cbar_infra.set_label("Infra Coincidence")
        if len(infra_analyzer.coincidence_scores):
            max_infra_coincidence = round(infra_analyzer.coincidence_scores.max(), 2)

    # Add colorbar for dark vessel points if available
    if scatter_dark is not None and not black:
        cbar_dark = plt.colorbar(scatter_dark, ax=ax, fraction=0.046, pad=0.04)
        cbar_dark.set_label("Dark Coincidence")
        if len(dark_analyzer.coincidence_scores):
            max_dark_coincidence = round(dark_analyzer.coincidence_scores.max(), 2)

    # Optionally, combine the two maximums if needed:
    max_coincidence = max(max_infra_coincidence, max_dark_coincidence)

    # Set titles and labels
    plt.title(f"Slick ID {slick_id}: Max Coincidence {max_coincidence}")
    plt.xlabel("Longitude")
    plt.ylabel("Latitude")

    # Add grid
    plt.grid(True)

    # Optionally, add a legend
    handles, labels = ax.get_legend_handles_labels()

    # If st_name_patches exist, add them to the legend
    if "st_name_patches" in locals() and st_name_patches:
        # Existing handles (e.g., Slick Polygons, Centroid, Infrastructure Points)
        # plus st_name_patches
        combined_handles = st_name_patches.copy()
        combined_labels = [patch.get_label() for patch in st_name_patches]

        # Get existing handles excluding st_name patches
        existing_handles = []
        existing_labels = []
        for handle, label in zip(handles, labels):
            if label not in combined_labels and label not in [
                "AIS Buffered"
            ]:  # Exclude AIS Buffered to avoid duplicates
                existing_handles.append(handle)
                existing_labels.append(label)

        combined_handles.extend(existing_handles)
        combined_labels.extend(existing_labels)

        plt.legend(handles=combined_handles, labels=combined_labels, title="st_name")
    else:
        if handles:
            # Remove duplicate labels
            unique = {}
            for handle, label in zip(handles, labels):
                if label not in unique:
                    unique[label] = handle
            handles, labels = zip(*unique.items())
            plt.legend(handles=handles, labels=labels)

    # Show the plot
    plt.show()


analyzers: dict[int, SourceAnalyzer] = {}

# %%
slick_ids = [
    # 3476096,  # ridges error
    # 3216961,  # ridges error
    # 3049976,
    # 3045541,
    # 3537529,  # indonesia
    # 3045541,  # infra
    # 3573155,  # T&T
    # 3571486,  # missing from GFW
    # 3581392,  # low score ais?
    # 3581329,  # vessel
    # 3581756,  # vessel
    # 3518524,  # vessel
    # 3212229,  # infra
    # 3518454,  # vessel
    # 3582101,  # vessel
    # 3581643,  # vessel FAIL
    # 3518524,  # vessel
    # 3237854,  # vessel
    # 3581087,  # vessel
    # 3581091,  # vessel
    # 3573262,  # vessel
    # 3819454, # infra
    # 3820550, # infra
    # 3830066,  # infra
    # 22558,  # local
    # 23505,  # local
    # 27566,  # local
    # 20839,  # local
    # 27484,  # local
    # DARKS
    # 34314,
    # 34226,
    # 34321,
<<<<<<< HEAD
    # 34251, # slow
    # 34258, # paired to 34251
    # 34179,
    # 34236,
    # 34209,
    # 34197, # slow
=======
    # 38573,  # slow
    # 38583, # paired to 34251
    # 35734, # SLOW AIS
    # 38527, # slow
    # 34179,
    # 34236,
    # 34209,
>>>>>>> 64d00570
    # 34216,
    # 34171,
    # 34268,
    # 34144,
    # 34205,
    # 34162,
    # 34201,
    # 34299,
<<<<<<< HEAD
    # 35352, # HARD WITHOUT SMART MAPPING
=======
    # 38660, # HARD WITHOUT SMART MAPPING
>>>>>>> 64d00570
    # VESSELS
    # 34324,
    # 34385,
    # 34378,
    # 34537,
<<<<<<< HEAD
    # 34490
=======
    # 34490,
>>>>>>> 64d00570
    # 34362,
    # 34327,
    # 34366,
    # 34357,
    # 34332,
    # 34333,
<<<<<<< HEAD
    # 35611
=======
    # 35611,
    # 38499, # UI breaker
    # 35744,
    # 36063,
    # 36557,
    # 38785,  # EXTRAPOLATION
    # 38749, # EXTRAPOLATION
    # 38531,
    # 39087,
    # 38546,
    # 38618,  # S1A_IW_GRDH_1SDV_20211210T094843_20211210T094908_040945_04DCDF_BD0B SO SO SLOWWWWW
    # 42317,  # not working for ethan
    # 38666,
    # 38745,
    # 38752,
    # 39115, # three source slick...
    # 38941, # Do we need to increase the slick drift rate?
>>>>>>> 64d00570
]

accumulated_sources = []
for slick_id in slick_ids:
    geojson_file_path = download_geojson(slick_id, use_test_db=True)
    slick_gdf = gpd.read_file(geojson_file_path)
    slick_gdf["centerlines"] = slick_gdf["centerlines"].apply(json.loads)
    s1_scene = get_s1_scene(slick_gdf.s1_scene_id.iloc[0])
    start_time = time.time()

    source_types = []
    source_types += [1]  # ais
    source_types += [2]  # infra
    source_types += [3]  # dark
    # source_types += [4]  # natural
    if not (  # If the last analyzer is for the same scene, reuse it
        analyzers
        and next(iter(analyzers.items()))[1].s1_scene.scene_id == s1_scene.scene_id
    ):
        analyzers = {s_type: ASA_MAPPING[s_type](s1_scene) for s_type in source_types}

    ranked_sources = pd.DataFrame(
        columns=["type", "ext_id", "coincidence_score", "collated_score"]
    )
    for s_type, analyzer in analyzers.items():
        res = analyzer.compute_coincidence_scores(slick_gdf)
        if res is not None:
            res = res.dropna(axis=1, how="all")

        ranked_sources = pd.concat([ranked_sources, res], ignore_index=True)

    print(f"{len(ranked_sources)} sources found for Slick ID: {slick_id}")
    if len(ranked_sources) > 0:
        ranked_sources = ranked_sources.sort_values(
            "collated_score", ascending=False
        ).reset_index(drop=True)
        accumulated_sources.append(
            [
                slick_id,
                ranked_sources["ext_id"].iloc[0],
                float(ranked_sources["collated_score"].iloc[0]),
            ]
        )

    plot(analyzers, slick_id)

    print(
        ranked_sources[["type", "ext_id", "coincidence_score", "collated_score"]].head(
            8
        )
    )

    print(
        f"Time taken: {time.time() - start_time} seconds \n"
<<<<<<< HEAD
        f"Time per {len(ranked_sources)} sources: {(time.time() - start_time) / len(ranked_sources)} seconds"
=======
        f"Time per {len(ranked_sources)} sources: {(time.time() - start_time) / (len(ranked_sources) or 1)} seconds"
>>>>>>> 64d00570
    )
# print(accumulated_sources)

# %%
# Plot out all potential dark sources
fake_dark_gdf = generate_infrastructure_points(slick_gdf, 50000)
dark_analyzer = DarkAnalyzer(s1_scene, dark_vessels_gdf=fake_dark_gdf)
coincidence_scores = dark_analyzer.compute_coincidence_scores(slick_gdf)
plot({3: dark_analyzer}, slick_id, False)

# %%
# Plot out all potential infra sources
fake_infra_gdf = generate_infrastructure_points(slick_gdf, 50000)
infra_analyzer = InfrastructureAnalyzer(s1_scene, infra_gdf=fake_infra_gdf)
coincidence_scores = infra_analyzer.compute_coincidence_scores(slick_gdf)
<<<<<<< HEAD
plot({2: infra_analyzer}, slick_id, False)
=======
plot({2: infra_analyzer}, slick_id, False)

# %%
a = analyzers[1]
ssvid = "477810800"
traj = a.ais_trajectories[ssvid]["df"]
raw = a.ais_gdf[a.ais_gdf["ssvid"] == ssvid]
plot_ais_trajectory(traj, raw)

# %%
>>>>>>> 64d00570
<|MERGE_RESOLUTION|>--- conflicted
+++ resolved
@@ -37,8 +37,6 @@
 )
 
 
-<<<<<<< HEAD
-=======
 def plot_ais_trajectory(traj_gdf, raw_gdf):
     """
     Plot the AIS trajectory as a gradient line from red (earlier) to blue (later)
@@ -99,7 +97,6 @@
     plt.show()
 
 
->>>>>>> 64d00570
 def download_geojson(
     id, download_path=os.getenv("ASA_DOWNLOAD_PATH"), use_test_db=False
 ):
@@ -196,11 +193,7 @@
     traj_gdf: gpd.GeoDataFrame,
     longest_centerline: MultiLineString,
     t_image: datetime = None,
-<<<<<<< HEAD
-) -> tuple[pd.Timestamp, Point, float, pd.Timestamp, Point, float]:
-=======
 ) -> tuple[Point, pd.Timestamp, float, Point, pd.Timestamp, float]:
->>>>>>> 64d00570
     """
     Returns the timestamp and distance of the closest points on the centerline to the vessel at the given image_timestamp.
     """
@@ -209,35 +202,6 @@
     cl_B = Point(longest_centerline.coords[-1])
 
     # Find nearest trajectory point indices for each endpoint
-<<<<<<< HEAD
-    traj_idx_A = get_closest_point_near_timestamp(cl_A, traj_gdf, t_image)
-    traj_idx_B = get_closest_point_near_timestamp(cl_B, traj_gdf, t_image)
-
-    # Create tuples for each endpoint: (timestamp, centerline_point, distance)
-    ends = [
-        (
-            traj_idx_A,
-            cl_A,
-            traj_gdf.loc[[traj_idx_A]].iloc[0]["geometry"].distance(cl_A),
-        ),
-        (
-            traj_idx_B,
-            cl_B,
-            traj_gdf.loc[[traj_idx_B]].iloc[0]["geometry"].distance(cl_B),
-        ),
-    ]
-
-    # Sort the pairs by timestamp to determine head and tail
-    (t_tail, cl_tail, d_tail), (t_head, cl_head, d_head) = sorted(
-        ends, key=lambda x: x[0]
-    )
-    return (t_tail, cl_tail, d_tail, t_head, cl_head, d_head)
-
-
-def get_closest_point_near_timestamp(
-    target: Point, traj_gdf: gpd.GeoDataFrame, t_image: datetime
-) -> pd.Timestamp:
-=======
     t_A, d_A = get_closest_point_near_timestamp(cl_A, traj_gdf, t_image)
     t_B, d_B = get_closest_point_near_timestamp(cl_B, traj_gdf, t_image)
 
@@ -258,7 +222,6 @@
     t_image: datetime = None,
     n_points: int = 10,
 ) -> tuple[pd.Timestamp, float]:
->>>>>>> 64d00570
     """
     Returns the trajectory row that is closest to the reference_point,
     using a turning-point heuristic starting at t_image.
@@ -273,20 +236,11 @@
         traj_gdf (geopandas.GeoDataFrame): A GeoDataFrame with a datetime-like index
             and a 'geometry' column.
         t_image (datetime): The starting timestamp for the search (guaranteed to be in the dataset).
-<<<<<<< HEAD
-=======
         n_points (int): The number of subsequent points that must confirm the turning point.
->>>>>>> 64d00570
 
     Returns:
         pd.Timestamp: The index corresponding to the selected trajectory row.
     """
-<<<<<<< HEAD
-    # Get the starting position for t_image.
-    traj_gdf = traj_gdf.sort_index(ascending=True)
-    pos = np.abs(traj_gdf.index - t_image).argmin()
-    current_distance = traj_gdf.iloc[pos].geometry.distance(target)
-=======
     if t_image is None:
         # If no timestamp is provided, return the index of the point closest to the target.
         distances = traj_gdf.geometry.distance(target)
@@ -296,7 +250,6 @@
     traj_gdf = traj_gdf.sort_index(ascending=True)
     pos = np.abs(traj_gdf.index - t_image).argmin()
     best_dist = traj_gdf.iloc[pos].geometry.distance(target)
->>>>>>> 64d00570
 
     # Determine direction to traverse.
     if pos == 0:
@@ -304,18 +257,6 @@
     else:
         backward_distance = traj_gdf.iloc[pos - 1].geometry.distance(target)
         # Pick the direction with a decreasing distance.
-<<<<<<< HEAD
-        direction = -1 if backward_distance < current_distance else 1
-
-    while 0 <= pos + direction < len(traj_gdf):
-        next_distance = traj_gdf.iloc[pos + direction].geometry.distance(target)
-        if next_distance > current_distance:
-            break
-        current_distance = next_distance
-        pos += direction
-
-    return traj_gdf.index[pos]
-=======
         direction = -1 if backward_distance < best_dist else 1
 
     while 0 <= pos + direction < len(traj_gdf):
@@ -337,7 +278,6 @@
             if all(distances > best_dist):
                 break
     return traj_gdf.index[pos], best_dist
->>>>>>> 64d00570
 
 
 def plot(analyzers, slick_id, black=True, num_ais=5):
@@ -514,11 +454,7 @@
                 .geometry
             )
             s1_time = ais_analyzer.s1_scene.start_time
-<<<<<<< HEAD
-            (t_tail, cl_tail, d_tail, t_head, cl_head, d_head) = (
-=======
             (cl_tail, t_tail, d_tail, cl_head, t_head, d_head) = (
->>>>>>> 64d00570
                 get_closest_centerline_points(gdf, longest_centerline, s1_time)
             )
             # Compute nearest trajectory point to the start and end coordinates of the longest centerline
@@ -736,14 +672,6 @@
     # 34314,
     # 34226,
     # 34321,
-<<<<<<< HEAD
-    # 34251, # slow
-    # 34258, # paired to 34251
-    # 34179,
-    # 34236,
-    # 34209,
-    # 34197, # slow
-=======
     # 38573,  # slow
     # 38583, # paired to 34251
     # 35734, # SLOW AIS
@@ -751,7 +679,6 @@
     # 34179,
     # 34236,
     # 34209,
->>>>>>> 64d00570
     # 34216,
     # 34171,
     # 34268,
@@ -760,30 +687,19 @@
     # 34162,
     # 34201,
     # 34299,
-<<<<<<< HEAD
-    # 35352, # HARD WITHOUT SMART MAPPING
-=======
     # 38660, # HARD WITHOUT SMART MAPPING
->>>>>>> 64d00570
     # VESSELS
     # 34324,
     # 34385,
     # 34378,
     # 34537,
-<<<<<<< HEAD
-    # 34490
-=======
     # 34490,
->>>>>>> 64d00570
     # 34362,
     # 34327,
     # 34366,
     # 34357,
     # 34332,
     # 34333,
-<<<<<<< HEAD
-    # 35611
-=======
     # 35611,
     # 38499, # UI breaker
     # 35744,
@@ -799,14 +715,13 @@
     # 38666,
     # 38745,
     # 38752,
-    # 39115, # three source slick...
-    # 38941, # Do we need to increase the slick drift rate?
->>>>>>> 64d00570
+    39115,  # three source slick...
+    38941,  # Do we need to increase the slick drift rate?
 ]
 
 accumulated_sources = []
 for slick_id in slick_ids:
-    geojson_file_path = download_geojson(slick_id, use_test_db=True)
+    geojson_file_path = download_geojson(slick_id, use_test_db=False)
     slick_gdf = gpd.read_file(geojson_file_path)
     slick_gdf["centerlines"] = slick_gdf["centerlines"].apply(json.loads)
     s1_scene = get_s1_scene(slick_gdf.s1_scene_id.iloc[0])
@@ -856,14 +771,9 @@
 
     print(
         f"Time taken: {time.time() - start_time} seconds \n"
-<<<<<<< HEAD
-        f"Time per {len(ranked_sources)} sources: {(time.time() - start_time) / len(ranked_sources)} seconds"
-=======
         f"Time per {len(ranked_sources)} sources: {(time.time() - start_time) / (len(ranked_sources) or 1)} seconds"
->>>>>>> 64d00570
     )
 # print(accumulated_sources)
-
 # %%
 # Plot out all potential dark sources
 fake_dark_gdf = generate_infrastructure_points(slick_gdf, 50000)
@@ -876,17 +786,13 @@
 fake_infra_gdf = generate_infrastructure_points(slick_gdf, 50000)
 infra_analyzer = InfrastructureAnalyzer(s1_scene, infra_gdf=fake_infra_gdf)
 coincidence_scores = infra_analyzer.compute_coincidence_scores(slick_gdf)
-<<<<<<< HEAD
-plot({2: infra_analyzer}, slick_id, False)
-=======
 plot({2: infra_analyzer}, slick_id, False)
 
 # %%
 a = analyzers[1]
-ssvid = "477810800"
+ssvid = "525061272"
 traj = a.ais_trajectories[ssvid]["df"]
-raw = a.ais_gdf[a.ais_gdf["ssvid"] == ssvid]
+raw = a.ais_gdf[a.ais_gdf["ssvid"] == ssvid][a.ais_gdf["timestamp"] > ssvid]
 plot_ais_trajectory(traj, raw)
 
-# %%
->>>>>>> 64d00570
+# %%