--- conflicted
+++ resolved
@@ -249,10 +249,7 @@
             1: [c.name for c in db.SourceVessel.__table__.columns],  # Vessels
             2: [c.name for c in db.SourceInfra.__table__.columns],  # Infrastructure
             3: [c.name for c in db.SourceDark.__table__.columns],  # Dark Vessels
-<<<<<<< HEAD
-=======
             4: [c.name for c in db.SourceNatural.__table__.columns],  # Natural Seeps
->>>>>>> e8d9afcb
         }
         insert_dict = {
             k: v
