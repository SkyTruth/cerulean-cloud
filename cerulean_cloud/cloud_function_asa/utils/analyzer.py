"""
Unified Source Analysis Module
"""

import json
import os
import time
from datetime import datetime, timedelta
from typing import List, Tuple

import geopandas as gpd
import mapbox_vector_tile
import morecantile
import movingpandas as mpd
import numpy as np
import pandas as pd
import pandas_gbq
import requests
from geoalchemy2.shape import to_shape
from google.oauth2.service_account import Credentials
from pyproj import CRS
from scipy.spatial import cKDTree
<<<<<<< HEAD
from shapely.geometry import GeometryCollection, MultiPolygon, Polygon, mapping
=======
from shapely.geometry import (
    GeometryCollection,
    LineString,
    MultiPolygon,
    Point,
    Polygon,
    mapping,
)
from shapely.ops import unary_union
>>>>>>> bc828194

from . import constants as c
from .scoring import (
    compute_parity_score,
    compute_proximity_score,
    compute_temporal_score,
    vessel_compute_total_score,
)


class SourceAnalyzer:
    """
    Base class for source analysis.

    Inputs:
        s1_scene (Scene): A Scene object containing the scene metadata and geometry.

    Attributes:
        slick_gdf (GeoDataFrame): GeoDataFrame containing the slick geometries.
    """

    def __init__(self, s1_scene, **kwargs):
        """
        Initialize the SourceAnalyzer.
        """
        self.s1_scene = s1_scene
        geom_shape = to_shape(self.s1_scene.geometry)  # Convert to Shapely geometry
        centroid = geom_shape.centroid
        utm_crs = CRS(
            proj="utm", zone=int((centroid.x + 180) / 6) + 1, south=centroid.y < 0
        )
        self.crs_meters = utm_crs.to_string()

        # Placeholders
        self.coinc_mean = None
        self.coinc_std = None

    def compute_coincidence_scores(self, slick_gdf: gpd.GeoDataFrame):
        """
        Placeholder method to be overridden
        """
        pass

    def collate(self, score: float):
        """
        Normalize the coincidence scores using the Source Type specific mean and standard deviation
        """
        return (score - self.coinc_mean) / self.coinc_std

    def apply_closing_buffer(self, geo_df: gpd.GeoDataFrame, closing_buffer: float):
        """
        Applies a closing buffer to geometries in the GeoDataFrame.
        """
        geo_df["geometry"] = (
            geo_df["geometry"].buffer(closing_buffer).buffer(-closing_buffer)
        )
        return geo_df

<<<<<<< HEAD

class InfrastructureAnalyzer(SourceAnalyzer):
    """
    Analyzer for fixed infrastructure sources.

    Attributes:
        infra_gdf (GeoDataFrame): GeoDataFrame containing infrastructure points.
        coincidence_scores (np.ndarray): Computed confidence scores.
    """

    def __init__(self, s1_scene, **kwargs):
        """
        Initialize the InfrastructureAnalyzer.
        """
        super().__init__(s1_scene, **kwargs)
        self.source_type = 2
        self.num_vertices = kwargs.get("num_vertices", c.NUM_VERTICES)
        self.closing_buffer = kwargs.get("closing_buffer", c.CLOSING_BUFFER)
        self.radius_of_interest = kwargs.get("radius_of_interest", c.INFRA_REF_DIST)
        self.decay_factor = kwargs.get("decay_factor", c.DECAY_FACTOR)
        self.min_area_threshold = kwargs.get("min_area_threshold", c.MIN_AREA_THRESHOLD)
        self.coinc_mean = kwargs.get("coinc_mean", c.INFRA_MEAN)
        self.coinc_std = kwargs.get("coinc_std", c.INFRA_STD)

        self.infra_gdf = kwargs.get("infra_gdf", None)

        if self.infra_gdf is None:
            self.infra_api_token = os.getenv("INFRA_API_TOKEN")
            self.infra_gdf = self.load_infrastructure_data_api()
        self.coincidence_scores = np.zeros(len(self.infra_gdf))

    def load_infrastructure_data_csv(self, only_oil=True):
        """
        Loads infrastructure data from a CSV file.
        """
        df = pd.read_csv("SAR Fixed Infrastructure 202407 DENOISED UNIQUE.csv")
        df["st_name"] = df["structure_id"].apply(str)
        df["ext_id"] = df["structure_id"].apply(str)
        df["type"] = 2  # infra
        if only_oil:
            df = df[df["label"] == "oil"]

        # This code isn't working because of a bug in how GFW records the first and last date.
        # df["structure_start_date"] = pd.to_datetime(df["structure_start_date"])

        # df.loc[df["structure_end_date"].isna(), "structure_end_date"] = (
        #     datetime.now().strftime("%Y-%m-%d")
        # )
        # df["structure_end_date"] = pd.to_datetime(df["structure_end_date"])

        df.reset_index(drop=True, inplace=True)
        return gpd.GeoDataFrame(
            df, geometry=gpd.points_from_xy(df.lon, df.lat), crs="epsg:4326"
        )

    def load_infrastructure_data_api(self, only_oil=True):
        """
        Loads infrastructure data from the GFW API.

        Parameters:
            only_oil (bool): Whether to filter the data to only include oil infrastructure.

        Returns:
            GeoDataFrame: GeoDataFrame containing infrastructure points.
        """

        # zxy = self.select_enveloping_tile() # Something's wrong with this code. Ex. [3105854, 'S1A_IW_GRDH_1SDV_20230806T221833_20230806T221858_049761_05FBD2_577C"] should have 2 nearby infras
        mvt_data = self.download_mvt_tile()
        df = pd.DataFrame([d["properties"] for d in mvt_data["main"]["features"]])
        if only_oil:
            df = df[df["label"] == "oil"]
        df["st_name"] = df["structure_id"].apply(str)
        df["ext_id"] = df["structure_id"].apply(str)
        df["type"] = 2  # infra

        datetime_fields = ["structure_start_date", "structure_end_date"]
        for field in datetime_fields:
            if field in df.columns:
                df.loc[df[field] == "", field] = str(int(time.time() * 1000))
                df[field] = pd.to_numeric(df[field], errors="coerce")
                df[field] = pd.to_datetime(df[field], unit="ms", errors="coerce")
        df.reset_index(drop=True, inplace=True)
        return gpd.GeoDataFrame(
            df, geometry=gpd.points_from_xy(df.lon, df.lat), crs="epsg:4326"
        )

    def select_enveloping_tile(self, max_zoom=20):
        """
        Determine the minimal zoom level and tile coordinates (x, y, z)
        that cover the area of interest (slick_gdf buffered by radius_of_interest)
        in a single tile.
        """

        buffered_slick_gdf = (
            self.slick_gdf.to_crs(self.crs_meters)
            .envelope.buffer(self.radius_of_interest)
            .to_crs(epsg=4326)
        )
        bbox = buffered_slick_gdf.total_bounds

        TMS = morecantile.tms.get("WebMercatorQuad")
        for z in reversed(range(max_zoom + 1)):
            tiles = list(TMS.tiles(*bbox, zooms=z))
            if len(tiles) == 1:
                tile = tiles[0]
                return z, tile.x, tile.y

    def download_mvt_tile(self, z=0, x=0, y=0):
        """
        Downloads MVT tile data for given z, x, y.

        Parameters:
            z (int): Zoom level.
            x (int): Tile x coordinate.
            y (int): Tile y coordinate.
            token (str): Authorization token.

        Returns:
            bytes: The content of the MVT tile.
        """
        url = f"https://gateway.api.globalfishingwatch.org/v3/datasets/public-fixed-infrastructure-filtered:latest/context-layers/{z}/{x}/{y}"
        headers = {"Authorization": f"Bearer {self.infra_api_token}"}
        response = requests.get(url, headers=headers)
        try:
            decoded_tile = mapbox_vector_tile.decode(response.content)
            return decoded_tile
        except Exception:
            print(f"Error decoding tile z={z}, x={x}, y={y}: {response.content}")
            raise Exception(response.content)

    def extract_polygons(self, geometry):
        """
        Extracts individual polygons from a geometry.
        """
        return (
            [geom for geom in geometry.geoms if isinstance(geom, Polygon)]
            if isinstance(geometry, (MultiPolygon, GeometryCollection))
            else [geometry]
        )

    def select_extreme_points(
        self, polygon: Polygon, num_vertices: int, reference_points: List[np.ndarray]
    ) -> np.ndarray:
        """
        Selects N extremity points from the polygon based on their distance from reference points.
        """
        exterior_coords = np.array(
            polygon.exterior.coords[:-1]
        )  # Exclude closing point
        selected_points = []

        for _ in range(num_vertices):
            # Compute distances from all exterior points to reference points
            diff = (
                exterior_coords[:, np.newaxis, :] - reference_points
            )  # Shape: (M, K, 2)
            dists = np.linalg.norm(diff, axis=2)  # Shape: (M, K)
            min_dists = dists.min(axis=1)  # Shape: (M,)

            # Select the point with the maximum of these minimum distances
            idx = np.argmax(min_dists)
            selected_point = exterior_coords[idx]
            selected_points.append(selected_point)
            reference_points.append(selected_point)  # Update reference points

        return np.array(selected_points)

    def collect_extremity_points(
        self,
        polygons: List[Polygon],
        num_vertices: int,
        overall_centroid: np.ndarray,
        largest_polygon_area: float,
    ) -> Tuple[np.ndarray, np.ndarray]:
        """
        Collects extremity points and their scaled area fractions from all polygons.
        """
        extremity_points_list = []
        area_fractions_list = []

        for polygon in polygons:
            if polygon.area < self.min_area_threshold * largest_polygon_area:
                continue  # Skip small polygons

            # Select N extremity points for the current polygon
            selected_points = self.select_extreme_points(
                polygon, num_vertices, [overall_centroid]
            )
            extremity_points_list.append(selected_points)

            # Compute scaled area fraction for weighting
            area_fraction = polygon.area / largest_polygon_area
            scaled_area_fraction = np.sqrt(
                area_fraction
            )  # More sensitive to small areas
            area_fractions_list.extend([scaled_area_fraction] * num_vertices)

        if not extremity_points_list:
            raise ValueError("No extremity points collected from polygons.")

        all_extremity_points = np.vstack(extremity_points_list)
        all_area_fractions = np.array(area_fractions_list)

        return all_extremity_points, all_area_fractions

    def compute_weights(
        self, all_extremity_points, overall_centroid, all_area_fractions
    ):
        """
        Computes normalized weights based on distances from the centroid and area fractions.
        """
        distances_sq = np.sum((all_extremity_points - overall_centroid) ** 2, axis=1)
        scaled_weights = distances_sq * all_area_fractions

        max_weight = scaled_weights.max()

        return (
            scaled_weights / max_weight
            if max_weight != 0
            else np.ones_like(scaled_weights)
        )

    def compute_coincidence_scores_for_infra(
        self,
        infra_gdf: gpd.GeoDataFrame,
        extremity_tree: cKDTree,
        all_extremity_points: np.ndarray,
        all_weights: np.ndarray,
        radius_of_interest: float,
        decay_factor: float,
    ) -> np.ndarray:
        """
        Computes confidence scores for infrastructure points based on proximity to extremity points.
        """
        infra_coords = np.array([(geom.x, geom.y) for geom in infra_gdf.geometry])
        extremity_indices = extremity_tree.query_ball_point(
            infra_coords, r=radius_of_interest
        )
        coincidence_scores = np.zeros(len(infra_coords))

        for i, neighbors in enumerate(extremity_indices):
            if neighbors:
                neighbor_points = all_extremity_points[neighbors]
                neighbor_weights = all_weights[neighbors]
                dists = np.linalg.norm(neighbor_points - infra_coords[i], axis=1)
                C_i = neighbor_weights * np.exp(
                    -decay_factor * dists / radius_of_interest
                )
                coincidence_scores[i] = np.clip(C_i.max(), 0, 1)

        return coincidence_scores

    def compute_coincidence_scores(self, slick_gdf: gpd.GeoDataFrame):
=======
    def load_slick_centerlines(self):
>>>>>>> bc828194
        """
        Loads the slick centerlines from the GeoDataFrame.
        """
        self.slick_centerlines = gpd.GeoDataFrame.from_features(
            self.slick_gdf["centerlines"].iloc[0]["features"], crs="EPSG:4326"
        )


class AISAnalyzer(SourceAnalyzer):
    """
    Analyzer for AIS broadcasting vessels.

    Attributes:
        s1_scene (object): The Sentinel-1 scene object.
        ais_gdf (GeoDataFrame): Retrieved AIS data.
        ais_trajectories (TrajectoryCollection): Collection of vessel trajectories.
        results (DataFrame): Final association results.
    """

    def __init__(self, s1_scene, **kwargs):
        """
        Initialize the AISAnalyzer.
        """
        super().__init__(s1_scene, **kwargs)
        self.source_type = 1
        self.s1_scene = s1_scene
        # Default parameters
        self.hours_before = kwargs.get("hours_before", c.HOURS_BEFORE)
        self.hours_after = kwargs.get("hours_after", c.HOURS_AFTER)
        self.ais_buffer = kwargs.get("ais_buffer", c.AIS_BUFFER)
        self.num_timesteps = kwargs.get("num_timesteps", c.NUM_TIMESTEPS)
<<<<<<< HEAD
        self.ais_project_id = kwargs.get("ais_project_id", c.AIS_PROJECT_ID)
        self.w_temporal = kwargs.get("w_temporal", c.W_TEMPORAL)
        self.w_proximity = kwargs.get("w_proximity", c.W_PROXIMITY)
        self.w_parity = kwargs.get("w_parity", c.W_PARITY)
        self.sensitivity_parity = kwargs.get("sensitivity_parity", c.SENSITIVITY_PARITY)
        self.ais_ref_time_over = kwargs.get("ais_ref_time_over", c.AIS_REF_TIME_OVER)
        self.ais_ref_time_under = kwargs.get("ais_ref_time_under", c.AIS_REF_TIME_UNDER)
        self.spread_rate = kwargs.get("spread_rate", c.SPREAD_RATE)
=======
        self.buf_vec = kwargs.get("buf_vec", c.BUF_VEC)
        self.weight_vec = kwargs.get("weight_vec", c.WEIGHT_VEC)
        self.ais_project_id = kwargs.get("ais_project_id", c.AIS_PROJECT_ID)
        self.w_temporal = kwargs.get("w_temporal", c.VESSEL_W_TEMPORAL)
        self.w_overlap = kwargs.get("w_overlap", c.VESSEL_W_OVERLAP)
        self.w_distance = kwargs.get("w_distance", c.VESSEL_W_DISTANCE)
        self.ais_ref_dist = kwargs.get("ais_ref_dist", c.VESSEL_REF_DIST)
>>>>>>> bc828194
        self.coinc_mean = kwargs.get("coinc_mean", c.VESSEL_MEAN)
        self.coinc_std = kwargs.get("coinc_std", c.VESSEL_STD)

        # Calculated values
        self.ais_start_time = self.s1_scene.start_time - timedelta(
            hours=self.hours_before
        )
        self.ais_end_time = self.s1_scene.start_time + timedelta(hours=self.hours_after)
        self.time_vec = pd.date_range(
            start=self.ais_start_time,
            end=self.ais_end_time,
            periods=self.num_timesteps,
        )
        self.s1_env = gpd.GeoDataFrame(
            {"geometry": [to_shape(self.s1_scene.geometry)]}, crs="4326"
        )
        self.ais_envelope = (
            self.s1_env.to_crs(self.crs_meters).buffer(self.ais_buffer).to_crs("4326")
        )
        self.credentials = Credentials.from_service_account_info(
            json.loads(os.environ.get("GOOGLE_APPLICATION_CREDENTIALS"))
        )

        # Initialize other attributes
        self.sql = None
        self.slick_centerlines = None
        self.ais_gdf = None
        self.ais_trajectories = None
        self.ais_filtered = None
        self.results = gpd.GeoDataFrame()

    def retrieve_ais_data(self):
        """
        Retrieves AIS data from BigQuery.
        """
        # print("Retrieving AIS data")
        sql = f"""
            SELECT
                seg.ssvid as ssvid,
                seg.timestamp as timestamp,
                seg.lon as lon,
                seg.lat as lat,
                seg.course as course,
                seg.speed_knots as speed_knots,
                ves.ais_identity.shipname_mostcommon.value as shipname,
                ves.ais_identity.shiptype[SAFE_OFFSET(0)].value as shiptype,
                ves.best.best_flag as flag,
                ves.best.best_vessel_class as best_shiptype
            FROM
                `world-fishing-827.gfw_research.pipe_v20201001` as seg
            LEFT JOIN
                `world-fishing-827.gfw_research.vi_ssvid_v20230801` as ves
                ON seg.ssvid = ves.ssvid
            WHERE
                seg._PARTITIONTIME between '{datetime.strftime(self.ais_start_time, c.D_FORMAT)}' AND '{datetime.strftime(self.ais_end_time, c.D_FORMAT)}'
                AND seg.timestamp between '{datetime.strftime(self.ais_start_time, c.T_FORMAT)}' AND '{datetime.strftime(self.ais_end_time, c.T_FORMAT)}'
                AND ST_COVEREDBY(ST_GEOGPOINT(seg.lon, seg.lat), ST_GeogFromText('{self.ais_envelope[0]}'))
            """
        df = pandas_gbq.read_gbq(
            sql,
            project_id=self.ais_project_id,
            credentials=self.credentials,
        )
        df["geometry"] = df.apply(lambda row: Point(row["lon"], row["lat"]), axis=1)
        self.ais_gdf = (
            gpd.GeoDataFrame(df, crs="4326")
            .sort_values(by=["ssvid", "timestamp"])
            .reset_index(drop=True)
        )

    def build_trajectories(self):
        """
        Builds trajectories from AIS data.
        - A fully interpolated trajectory is created (with datetime timestamps)
            for scoring.
        - A truncated version (with timestamps converted to ISO strings) is
            generated for display.
        """
        # print("Building trajectories")
        ais_trajectories = list()
        for st_name, group in self.ais_filtered.groupby("ssvid"):
            # If only one point is present, duplicate it so interpolation works.
            if len(group) == 1:
                group = pd.concat([group] * 2).reset_index(drop=True)

            # Build trajectory
            group["timestamp"] = (
                group["timestamp"].dt.tz_convert("UTC").dt.tz_localize(None)
            )
            traj = mpd.Trajectory(df=group, traj_id=st_name, t="timestamp")
            traj.ext_name, traj.ext_shiptype, traj.flag = group.iloc[0][
                ["shipname", "best_shiptype", "flag"]
            ]
            first_ais_tstamp = group["timestamp"].min()
            last_ais_tstamp = group["timestamp"].max()
            if first_ais_tstamp == last_ais_tstamp:
                print(f"Trajectory {traj.id} has only one point, cannot interpolate")
                continue

            # Interpolate to times in time_vec
            interp_times = self.time_vec[
                (self.time_vec >= first_ais_tstamp) & (self.time_vec <= last_ais_tstamp)
            ]

            positions = [traj.interpolate_position_at(t) for t in interp_times]

            # Build a full GeoDataFrame for scoring (keep timestamps as datetime objects).
            interp_gdf = gpd.GeoDataFrame(
                {"timestamp": interp_times, "geometry": positions}, crs="4326"
            ).set_index("timestamp")
            traj.df = interp_gdf

            # For display, create a truncated GeoDataFrame.
            # Here, we use s1_time as the truncation cutoff (last time in the interpolation).
            s1_time = self.s1_scene.start_time
            display_gdf = group[group["timestamp"] < s1_time].copy()

            # If the AIS track contains s1_time, then interpolate it.
            if last_ais_tstamp > s1_time > first_ais_tstamp:
                ship_at_image_time = {
                    "timestamp": s1_time,
                    "geometry": traj.interpolate_position_at(s1_time),
                }
                display_gdf = pd.concat(
                    [display_gdf, pd.DataFrame([ship_at_image_time])]
                )

            # Convert timestamps to ISO format for display purposes.
            display_gdf["timestamp"] = display_gdf["timestamp"].apply(
                lambda x: x.isoformat()
            )
            traj.geojson_fc = {
                "type": "FeatureCollection",
                "features": json.loads(display_gdf.to_json())["features"],
            }

            ais_trajectories.append(traj)

        self.ais_trajectories = mpd.TrajectoryCollection(ais_trajectories)

<<<<<<< HEAD
    def slick_to_curves(
        self,
        buf_size: int = 2000,
        smoothing_factor: float = 1e9,
    ):
        """
        From a set of oil slick detections, estimate curves that go through the detections
        This process transforms a set of slick detections into LineStrings for each detection

        Inputs:
            buf_size: buffer size for cleaning up slick detections
            smoothing_factor: smoothing factor for smoothing centerline
        Returns:
            GeoDataFrame of slick curves
        """
        # print("Creating slick curves")
        # clean up the slick detections by dilation followed by erosion
        # this process can merge some polygons but not others, depending on proximity
        slick_clean = self.slick_gdf.copy()
        slick_clean = self.apply_closing_buffer(
            slick_clean.to_crs(self.crs_meters), buf_size
        )

        # split slicks into individual polygons
        slick_clean = slick_clean.explode(ignore_index=True, index_parts=False)

        # find a centerline through detections
        slick_curves = list()
        for _, row in slick_clean.iterrows():
            # create centerline -> MultiLineString
            polygon_perimeter = row.geometry.length  # Perimeter of the polygon
            interp_dist = min(
                100, polygon_perimeter / 1000
            )  # Use a minimum of 1000 points for voronoi calculation
            cl = centerline.geometry.Centerline(
                row.geometry, interpolation_distance=interp_dist
            )

            # grab coordinates from centerline
            x = list()
            y = list()
            if isinstance(cl.geometry, shapely.geometry.MultiLineString):
                # iterate through each linestring
                for geom in cl.geometry.geoms:
                    x.extend(geom.coords.xy[0])
                    y.extend(geom.coords.xy[1])
            else:
                x.extend(cl.geometry.coords.xy[0])
                y.extend(cl.geometry.coords.xy[1])

            # sort coordinates in both X and Y directions
            coords = [(xc, yc) for xc, yc in zip(x, y)]
            coords_sort_x = sorted(coords, key=lambda c: c[0])
            coords_sort_y = sorted(coords, key=lambda c: c[1])

            # remove coordinate duplicates, preserving sorted order
            coords_seen_x = set()
            coords_unique_x = list()
            for coord in coords_sort_x:
                if coord not in coords_seen_x:
                    coords_unique_x.append(coord)
                    coords_seen_x.add(coord)

            coords_seen_y = set()
            coords_unique_y = list()
            for coord in coords_sort_y:
                if coord not in coords_seen_y:
                    coords_unique_y.append(coord)
                    coords_seen_y.add(coord)

            # grab x and y coordinates for spline fit
            x_fit_sort_x = [coord[0] for coord in coords_unique_x]
            x_fit_sort_y = [coord[0] for coord in coords_unique_y]
            y_fit_sort_x = [coord[1] for coord in coords_unique_x]
            y_fit_sort_y = [coord[1] for coord in coords_unique_y]

            # Check if there are enough points for spline fitting
            min_points_required = 4  # for cubic spline, k=3, need at least 4 points
            if len(coords_unique_x) >= min_points_required:
                # fit a B-spline to the centerline
                tck_sort_x, fp_sort_x, _, _ = scipy.interpolate.splrep(
                    x_fit_sort_x,
                    y_fit_sort_x,
                    k=3,
                    s=smoothing_factor,
                    full_output=True,
                )
                tck_sort_y, fp_sort_y, _, _ = scipy.interpolate.splrep(
                    y_fit_sort_y,
                    x_fit_sort_y,
                    k=3,
                    s=smoothing_factor,
                    full_output=True,
                )

                # choose the spline that has the lowest fit error
                if fp_sort_x <= fp_sort_y:
                    tck = tck_sort_x
                    x_fit = x_fit_sort_x
                    y_fit = y_fit_sort_x

                    num_points = max(round((x_fit[-1] - x_fit[0]) / 100), 5)
                    x_new = np.linspace(x_fit[0], x_fit[-1], 10)
                    y_new = scipy.interpolate.BSpline(*tck)(x_new)
                else:
                    tck = tck_sort_y
                    x_fit = x_fit_sort_y
                    y_fit = y_fit_sort_y

                    num_points = max(round((y_fit[-1] - y_fit[0]) / 100), 5)
                    y_new = np.linspace(y_fit[0], y_fit[-1], num_points)
                    x_new = scipy.interpolate.BSpline(*tck)(y_new)

                # store as LineString
                curve = shapely.geometry.LineString(zip(x_new, y_new))
            else:
                curve = shapely.geometry.LineString(
                    [coords_unique_x[0], coords_unique_x[-1]]
                )
            slick_curves.append(curve)

        slick_curves_gdf = gpd.GeoDataFrame(geometry=slick_curves, crs=self.crs_meters)
        slick_curves_gdf["length"] = slick_curves_gdf.geometry.length
        slick_curves_gdf = slick_curves_gdf.sort_values(
            "length", ascending=False
        ).to_crs("4326")

        self.slick_curves = slick_curves_gdf

    def filter_ais_data(self):
        """
        Prune AIS data to only include trajectories that are within the AIS buffer.
        """
        search_area = (
            self.slick_gdf.geometry.to_crs(self.crs_meters)
            .buffer(self.ais_buffer)
            .to_crs("4326")
        )

        # Query the spatial index of ais_gdf using the bounds of the search area
        candidate_indices = list(
            self.ais_gdf.sindex.intersection(search_area.total_bounds)
        )

        # Retrieve candidate AIS points
        candidate_points = self.ais_gdf.iloc[candidate_indices]

        # Further filter to ensure actual intersection with the buffered area
        candidate_points = candidate_points[
            candidate_points.geometry.intersects(search_area.iloc[0])
        ]

        # Extract unique ssvid values from the candidate points
        ssvids_of_interest = candidate_points["ssvid"].unique()
        self.ais_filtered = self.ais_gdf[self.ais_gdf["ssvid"].isin(ssvids_of_interest)]
=======
    def buffer_trajectories(self):
        """
        Buffers trajectories.
        """
        # print("Buffering trajectories")
        ais_buf = list()
        ais_weighted = list()
        for traj in self.ais_trajectories:
            # Grab points
            points = (
                traj.to_point_gdf()
                .sort_values(by="timestamp", ascending=False)
                .to_crs(self.crs_meters)
                .reset_index()
            )

            # Create buffered circles at points
            ps = (
                points.apply(
                    lambda row: row.geometry.buffer(self.buf_vec[row.name]), axis=1
                )
                .set_crs(self.crs_meters)
                .to_crs("4326")
            )

            # Create convex hulls from sequential circles
            convex_hulls = [
                MultiPolygon([a, b]).convex_hull for a, b in zip(ps[:-1], ps[1:])
            ]

            # Weight convex hulls
            weighted = gpd.GeoDataFrame(
                {"geometry": convex_hulls, "weight": self.weight_vec[:-1]},
                crs="4326",
            )
            ais_weighted.append(weighted)

            # Create connected polygon from hulls
            ais_buf.append({"geometry": unary_union(convex_hulls), "st_name": traj.id})

        self.ais_buffered = gpd.GeoDataFrame(ais_buf, crs="4326")
        self.ais_weighted = ais_weighted
>>>>>>> bc828194

    def score_trajectories(self):
        """
        Measure association by computing multiple metrics between AIS trajectories and slicks

        Returns:
            GeoDataFrame of slick associations
        """
        # print("Scoring trajectories")

        columns = [
            "st_name",
            "ext_id",
            "geometry",
            "coincidence_score",
            "type",
            "ext_name",
            "ext_shiptype",
            "flag",
            "geojson_fc",
        ]

        entries = []

        # Get the longest curve
        longest_curve = self.slick_curves.to_crs(self.crs_meters).iloc[0]["geometry"]

        # Iterate over filtered trajectories
        for traj in self.ais_trajectories:
            traj_gdf = (
                traj.to_point_gdf()
                .sort_values(by="timestamp", ascending=False)
                .set_crs("4326")
                .to_crs(self.crs_meters)
            )

<<<<<<< HEAD
            temporal_score = compute_temporal_score(
                traj_gdf,
                longest_curve,
                self.s1_scene.start_time,
                self.ais_ref_time_over,
                self.ais_ref_time_under,
            )
            proximity_score = compute_proximity_score(
                traj_gdf,
                longest_curve,
                self.spread_rate,
                self.s1_scene.start_time,
            )
            parity_score = compute_parity_score(
                traj_gdf,
                longest_curve,
                self.sensitivity_parity,
            )

            # Compute total score from these three metrics
            coincidence_score = compute_total_score(
                temporal_score,
                proximity_score,
                parity_score,
                self.w_temporal,
                self.w_proximity,
                self.w_parity,
            )
=======
                # Compute distance score between trajectory and slick centerline
                distance_score = compute_distance_score(
                    t, self.slick_centerlines, self.crs_meters, self.ais_ref_dist
                )

                # Compute total score from these three metrics
                coincidence_score = vessel_compute_total_score(
                    temporal_score,
                    overlap_score,
                    distance_score,
                    self.w_temporal,
                    self.w_overlap,
                    self.w_distance,
                )
>>>>>>> bc828194

            print(
                f"st_name {traj.id}: coincidence_score ({round(coincidence_score, 2)}), "
                f"temporal_score ({round(temporal_score, 2)}), "
                f"proximity_score ({round(proximity_score, 2)}), "
                f"parity_score ({round(parity_score, 2)})"
            )

<<<<<<< HEAD
            entry = {
                "st_name": traj.id,
                "ext_id": str(traj.id),
                "geometry": shapely.geometry.LineString(
                    [p.coords[0] for p in traj.df["geometry"]]
                ),
                "coincidence_score": coincidence_score,
                "type": 1,  # Vessel
                "ext_name": traj.ext_name,
                "ext_shiptype": traj.ext_shiptype,
                "flag": traj.flag,
                "geojson_fc": traj.geojson_fc,
            }
            entries.append(entry)
=======
                entry = {
                    "st_name": t.id,
                    "ext_id": str(t.id),
                    "geometry": LineString([p.coords[0] for p in t.df["geometry"]]),
                    "coincidence_score": coincidence_score,
                    "type": self.source_type,
                    "ext_name": t.ext_name,
                    "ext_shiptype": t.ext_shiptype,
                    "flag": t.flag,
                    "geojson_fc": t.geojson_fc,
                }
                entries.append(entry)
>>>>>>> bc828194

        sources = gpd.GeoDataFrame(entries, columns=columns, crs="4326")
        self.results = sources[sources["coincidence_score"] > 0]
        return self.results

    def compute_coincidence_scores(self, slick_gdf: gpd.GeoDataFrame):
        """
        Associates AIS trajectories with slicks.
        """
        self.results = gpd.GeoDataFrame()

<<<<<<< HEAD
        self.slick_curves = None
        self.ais_filtered = None
=======
>>>>>>> bc828194
        self.slick_gdf = slick_gdf
        if self.slick_centerlines is None:
            self.load_slick_centerlines()
        if self.ais_gdf is None:
            self.retrieve_ais_data()
        if self.ais_gdf.empty:
            return pd.DataFrame()
<<<<<<< HEAD
        if self.ais_filtered is None:
            self.filter_ais_data()

        self.slick_to_curves()
=======
>>>>>>> bc828194
        if self.ais_trajectories is None:
            self.build_trajectories()
        self.score_trajectories()
        self.results["collated_score"] = self.results["coincidence_score"].apply(
            self.collate
        )
        return self.results


class PointAnalyzer(SourceAnalyzer):
    """
    Analyzer for specified points.
    """

    def __init__(self, s1_scene, **kwargs):
        """
        Initialize the PointAnalyzer.
        """
        super().__init__(s1_scene, **kwargs)
        # Placeholders
        self.cutoff_radius = 0
        self.decay_radius = 0
        self.decay_theta = 0
        self.num_vertices = 0

    def process_slicks(self):
        """
        Processes slicks and returns combined geometry, overall centroid, polygons, and largest polygon area.
        """
        slick_gdf = self.slick_gdf
        # Reproject to meters
        slick_m = slick_gdf.to_crs(self.crs_meters)

        # Generate closed polygons
        slick_closed = self.apply_closing_buffer(slick_m, self.closing_buffer)
        combined_geometry = slick_closed.unary_union
        if isinstance(combined_geometry, (MultiPolygon, GeometryCollection)):
            polygons = [g for g in combined_geometry.geoms if isinstance(g, Polygon)]
        else:
            polygons = [combined_geometry]
        largest_polygon_area = max(polygon.area for polygon in polygons)

        return (combined_geometry, polygons, largest_polygon_area)

    def filter_points(
        self,
        combined_geometry_m: Polygon,
        points_gdf: gpd.GeoDataFrame,
    ):
        """
        Filters points based on their proximity to the combined geometry.

        Args:
            combined_geometry (Polygon): The combined geometry to filter points by.
            points_gdf (gpd.GeoDataFrame): The points to filter.

        Returns:
            gpd.GeoDataFrame: The filtered points.
        """
        # Reproject to meters
        points_m = points_gdf.to_crs(self.crs_meters)

        # Buffer and filter target points
        slick_buffered = combined_geometry_m.buffer(self.cutoff_radius)

        # scene_date = pd.to_datetime(self.s1_scene.scene_id[17:25], format="%Y%m%d") # XXX Not working because of a bug in how GFW records the first and last date.
        filtered_points = points_m[
            points_m.geometry.within(slick_buffered)
            # & (infra_gdf["structure_start_date"] < scene_date)
            # & (infra_gdf["structure_end_date"] > scene_date)
        ]

        return filtered_points

    def aggregate_extrema_and_area_fractions(
        self,
        polygons: List[Polygon],
        combined_geometry: Polygon,
        largest_polygon_area: float,
        min_area_threshold: float = 0.1,
    ) -> Tuple[np.ndarray, np.ndarray]:
        """
        Given a list of polygons, and a number of vertices, collects that many extremity points for each polygon
        and then calculates a score for each point based on their distance from the centroid and their scaled
        area fraction compared to the largest polygon.

        Returns:
            all_extrema: A list of all collected extremity points.
            all_weights: A list of weights for each extremity point. (the max weight is 1, representing the
                furthest point that on the polygon that has the most area)
        """
        overall_centroid = np.array(combined_geometry.centroid.coords[0])

        extrema_list = []
        area_fractions_list = []

        for polygon in polygons:
            if polygon.area < min_area_threshold * largest_polygon_area:
                continue  # Skip small polygons

            # Select N extremity points for the current polygon
            selected_points = self.select_N_polygon_extrema(
                polygon, self.num_vertices, [overall_centroid]
            )
            extrema_list.append(selected_points)

            # Compute scaled area fraction for weighting
            area_fraction = polygon.area / largest_polygon_area

            # XXX This is a hack to make the area fraction more sensitive to small areas
            scaled_area_fraction = np.sqrt(area_fraction)
            area_fractions_list.extend([scaled_area_fraction] * self.num_vertices)

        if len(extrema_list) == 0:
            raise ValueError("No extremity points collected from polygons.")

        all_extrema = np.vstack(extrema_list)
        all_area_fractions = np.array(area_fractions_list)

        # Calculate distances from centroid
        distances_sq = np.sum((all_extrema - overall_centroid) ** 2, axis=1)
        # Scale weights by area fraction
        scaled_weights = distances_sq * all_area_fractions
        # Normalize weights to ensure the maximum weight is 1
        max_weight = scaled_weights.max()
        if max_weight != 0:
            all_weights = scaled_weights / max_weight
        else:
            all_weights = np.ones_like(scaled_weights)

        return all_extrema, all_weights

    def select_N_polygon_extrema(
        self, polygon: Polygon, num_vertices: int, reference_points: List[np.ndarray]
    ) -> np.ndarray:
        """
        Selects N extremity points from a single polygon based on their distance from reference points.
        """
        exterior_coords = np.array(
            polygon.exterior.coords[:-1]
        )  # Exclude closing point
        selected_points = []

        for _ in range(num_vertices):
            # Compute distances from all exterior points to reference points
            diff = (
                exterior_coords[:, np.newaxis, :] - reference_points
            )  # Shape: (M, K, 2)
            dists = np.linalg.norm(diff, axis=2)  # Shape: (M, K)
            min_dists = dists.min(axis=1)  # Shape: (M,)

            # Select the point with the maximum of these minimum distances
            idx = np.argmax(min_dists)
            selected_point = exterior_coords[idx]
            selected_points.append(selected_point)
            reference_points.append(selected_point)  # Update reference points

        return np.array(selected_points)

    def scaled_inner_angles(self, a, b_set, c_set):
        """
        Calculate scaled inner angles at vertex C for triangles formed by a fixed point A,
        and corresponding points in b_set and c_set.

        Each triangle is defined by the vertices (A, B, C), and the inner angle at C
        is computed using the vectors CA (from C to A) and CB (from C to B).

        Parameters:
            a: Tuple representing point A (x, y) (fixed for all triangles).
            b_set: List or array of tuples representing point B (x, y) for each triangle.
            c_set: List or array of tuples representing point C (x, y) for each triangle.

        Returns:
            A NumPy array of scaled inner angles at vertex C for each triangle (range: 0-1,
            where 0 corresponds to 0° and 1 to 180°).
        """
        # Convert inputs to NumPy arrays for vectorized operations
        a = np.array(a)
        b_set = np.array(b_set)
        c_set = np.array(c_set)

        # Compute vectors CA and CB for each triangle (vertex C is the reference)
        ca = a - c_set  # Vector from C to A
        cb = b_set - c_set  # Vector from C to B

        # Compute dot products for each pair of vectors
        dot_products = np.sum(ca * cb, axis=1)

        # Compute the magnitudes of each vector
        norm_ca = np.linalg.norm(ca, axis=1)
        norm_cb = np.linalg.norm(cb, axis=1)

        # Compute the cosine of the angle at vertex C
        cos_angles = dot_products / (norm_ca * norm_cb)
        # Clip values to ensure they lie in [-1, 1] to prevent numerical errors in arccos
        cos_angles = np.clip(cos_angles, -1.0, 1.0)

        # Compute the angle at vertex C in radians
        angles_radians = np.arccos(cos_angles)

        # Scale the angles to the range 0-1 (0 rad = 0, π rad = 1)
        scaled_angles = angles_radians / np.pi

        return 1 - scaled_angles

    def calc_points_to_extrema_scores(
        self,
        points_gdf: gpd.GeoDataFrame,
        extrema: np.ndarray,
        weights: np.ndarray,
        secondary_points: np.ndarray,
    ) -> np.ndarray:
        """
        Computes confidence scores for points based on their proximity to extremity points.
        """
        points_coords = np.array([(geom.x, geom.y) for geom in points_gdf.geometry])
        coincidence_scores = np.zeros(len(points_coords))
        if len(secondary_points) == 1:
            secondary_points = np.tile(secondary_points, (len(extrema), 1))

        point_to_neighbor_idxs = cKDTree(extrema).query_ball_point(
            points_coords, r=self.cutoff_radius
        )

        for i, neighbor_idxs in enumerate(point_to_neighbor_idxs):
            if neighbor_idxs:
                extrema_reduced = extrema[neighbor_idxs]
                weights_reduced = weights[neighbor_idxs]
                secondary_reduced = secondary_points[neighbor_idxs]
                dists = np.linalg.norm(extrema_reduced - points_coords[i], axis=1)

                scaled_angles = self.scaled_inner_angles(
                    points_coords[i], secondary_reduced, extrema_reduced
                )

                C_i = (
                    weights_reduced
                    * np.exp(-scaled_angles * self.decay_theta)
                    * np.exp(-dists / self.decay_radius)
                )

                coincidence_scores[i] = np.clip(C_i.max(), 0, 1)

        return coincidence_scores

    def make_geojson_feature(self, geom):
        """
        Creates a GeoJSON feature from a Shapely geometry.

        Args:
            geom (Polygon): The geometry to convert to GeoJSON.

        Returns:
            dict: The GeoJSON feature.
        """
        return {
            "type": "FeatureCollection",
            "features": [
                {
                    "id": "0",
                    "type": "Feature",
                    "geometry": mapping(geom),
                    "properties": {},  # add extra properties as needed
                }
            ],
        }

    def get_endpoint_pairs(
        self, line: LineString, gap_pct: float, primary_pct: float = 0.0
    ):
        """
        Select endpoint pairs from a line from a specified offset and gap in meters
        """
        if not (0 <= primary_pct <= 0.5):
            raise ValueError(
                f"primary_pct must be between 0 and 0.5. Primary: {primary_pct}"
            )
        if gap_pct + primary_pct > 1:
            raise ValueError(
                f"gap_pct + primary_pct must be less than or equal to 1. Gap: {gap_pct}, Primary: {primary_pct}"
            )

        total_length = line.length
        secondary_pct = primary_pct + gap_pct

        # For the start of the line:
        start_primary = line.interpolate(total_length * primary_pct)
        start_secondary = line.interpolate(total_length * secondary_pct)

        # For the end of the line:
        end_primary = line.interpolate(total_length * (1 - primary_pct))
        end_secondary = line.interpolate(total_length * (1 - secondary_pct))

        return (
            (start_primary.coords[0], end_primary.coords[0]),
            (start_secondary.coords[0], end_secondary.coords[0]),
        )

    def calc_cl_extrema_and_weights(
        self,
        offset=None,
        gap=None,
        min_length_threshold: float = 0.1,
    ):
        """
        Given a list of LineString geometries and a center point, this function:
        - Extracts endpoints (primary_points) and delta points (secondary_points) from each LineString.
        - Calculates base weights from distances from centroid.
        - Scales weights by length fraction.
        - Normalizes weights to ensure the maximum weight is 1.

        Args:
            offset (float, optional): The offset from the start of the line to the primary point. Defaults to None.
            gap (float, optional): The gap between the primary and secondary points. Defaults to None.
            expects to be called by a class that has a slick_centerlines and combined_geometry attribute.

        Returns:
            primary_points: a numpy array containing the selected endpoints.
            secondary_points: a numpy array containing the corresponding delta points.
            normalized_weights: a numpy array of weights for each point.
        """
        cl_array = self.slick_centerlines.to_crs(self.crs_meters).geometry.values
        center_point = np.array(self.combined_geometry.centroid.coords[0])
        offset = self.endpoints_offset if offset is None else offset
        gap = self.endpoints_gap if gap is None else gap

        primary_points = []
        secondary_points = []
        base_weights = []

        for line in cl_array:
            primaries, secondaries = self.get_endpoint_pairs(line, gap, offset)
            primary_points.extend(primaries)
            secondary_points.extend(secondaries)

            # Use the length of the line as weights for both ends of the line
            base_weights.extend([line.length] * 2)

        # Calculate distance factor based on distances from centroid
        primary_points_vector = np.vstack(primary_points)
        dist_factor = np.linalg.norm(primary_points_vector - center_point, axis=1) ** 2

        # Scale weights by length fraction
        base_weights = [
            length if length / max(base_weights) > min_length_threshold else 0
            for length in base_weights
        ]
        scaled_weights = base_weights * dist_factor

        # Normalize weights to ensure the maximum weight is 1
        normalized_weights = scaled_weights / scaled_weights.max()
        return np.array(primary_points), np.array(secondary_points), normalized_weights


class InfrastructureAnalyzer(PointAnalyzer):
    """
    Analyzer for fixed infrastructure sources.

    Attributes:
        infra_gdf (GeoDataFrame): GeoDataFrame containing infrastructure points.
        coincidence_scores (np.ndarray): Computed confidence scores.
    """

    def __init__(self, s1_scene, **kwargs):
        """
        Initialize the InfrastructureAnalyzer.
        """
        super().__init__(s1_scene, **kwargs)
        self.source_type = 2
        self.num_vertices = kwargs.get("num_vertices", c.INFRA_NUM_VERTICES)
        self.closing_buffer = kwargs.get("closing_buffer", c.INFRA_CLOSING_BUFFER)
        self.cutoff_radius = kwargs.get("cutoff_radius", c.INFRA_CUTOFF_RADIUS)
        self.decay_radius = kwargs.get("decay_radius", c.INFRA_DECAY_RADIUS)
        self.decay_theta = kwargs.get("decay_theta", c.INFRA_DECAY_THETA)
        self.coinc_mean = kwargs.get("coinc_mean", c.INFRA_MEAN)
        self.coinc_std = kwargs.get("coinc_std", c.INFRA_STD)

        self.infra_gdf = kwargs.get("infra_gdf", None)

        if self.infra_gdf is None:
            self.infra_api_token = os.getenv("INFRA_API_TOKEN")
            self.infra_gdf = self.retrieve_infrastructure_data()
        self.coincidence_scores = np.zeros(len(self.infra_gdf))

    def retrieve_infrastructure_data(self, only_oil=True):
        """
        Loads infrastructure data from the GFW API.

        Parameters:
            only_oil (bool): Whether to filter the data to only include oil infrastructure.

        Returns:
            GeoDataFrame: GeoDataFrame containing infrastructure points.
        """

        # zxy = self.select_enveloping_tile() # Something's wrong with this code. Ex. [3105854, 'S1A_IW_GRDH_1SDV_20230806T221833_20230806T221858_049761_05FBD2_577C"] should have 2 nearby infras
        mvt_data = self.download_mvt_tile()
        df = pd.DataFrame([d["properties"] for d in mvt_data["main"]["features"]])
        if only_oil:
            df = df[df["label"] == "oil"]
        df["st_name"] = df["structure_id"].apply(str)
        df["ext_id"] = df["structure_id"].apply(str)
        df["type"] = self.source_type

        datetime_fields = ["structure_start_date", "structure_end_date"]
        for field in datetime_fields:
            if field in df.columns:
                df.loc[df[field] == "", field] = str(int(time.time() * 1000))
                df[field] = pd.to_numeric(df[field], errors="coerce")
                df[field] = pd.to_datetime(df[field], unit="ms", errors="coerce")
        df.reset_index(drop=True, inplace=True)
        return gpd.GeoDataFrame(
            df, geometry=gpd.points_from_xy(df.lon, df.lat), crs="epsg:4326"
        )

    def select_enveloping_tile(self, max_zoom=20):
        """
        Determine the minimal zoom level and tile coordinates (x, y, z)
        that cover the area of interest (slick_gdf buffered by cutoff_radius)
        in a single tile.
        """

        buffered_slick_gdf = (
            self.slick_gdf.to_crs(self.crs_meters)
            .envelope.buffer(self.cutoff_radius)
            .to_crs(epsg=4326)
        )
        bbox = buffered_slick_gdf.total_bounds

        TMS = morecantile.tms.get("WebMercatorQuad")
        for z in reversed(range(max_zoom + 1)):
            tiles = list(TMS.tiles(*bbox, zooms=z))
            if len(tiles) == 1:
                tile = tiles[0]
                return z, tile.x, tile.y

    def download_mvt_tile(self, z=0, x=0, y=0):
        """
        Downloads MVT tile data for given z, x, y.

        Parameters:
            z (int): Zoom level.
            x (int): Tile x coordinate.
            y (int): Tile y coordinate.
            token (str): Authorization token.

        Returns:
            bytes: The content of the MVT tile.
        """
        url = f"https://gateway.api.globalfishingwatch.org/v3/datasets/public-fixed-infrastructure-filtered:latest/context-layers/{z}/{x}/{y}"
        headers = {"Authorization": f"Bearer {self.infra_api_token}"}
        response = requests.get(url, headers=headers)
        try:
            decoded_tile = mapbox_vector_tile.decode(response.content)
            return decoded_tile
        except Exception:
            print(f"Error decoding tile z={z}, x={x}, y={y}: {response.content}")
            raise Exception(response.content)

    def compute_coincidence_scores(self, slick_gdf: gpd.GeoDataFrame):
        """
        Computes coincidence scores for infrastructure points.
        """
        start_time = time.time()
        self.coincidence_scores = np.zeros(len(self.infra_gdf))
        self.slick_gdf = slick_gdf

        combined_geometry, polygons, largest_polygon_area = self.process_slicks()
        filtered_infra = self.filter_points(combined_geometry, self.infra_gdf)

        if filtered_infra.empty:
            print(
                "No infrastructure within the dates / radius of interest. No coincidence scores edited."
            )
            return

        # Collect extremity points and compute weights
        extrema, weights = self.aggregate_extrema_and_area_fractions(
            polygons, combined_geometry, largest_polygon_area
        )
        secondary_point = np.array([combined_geometry.centroid.coords[0]])

        # Build KD-Tree and compute confidence scores
        coincidence_filtered = self.calc_points_to_extrema_scores(
            filtered_infra, extrema, weights, secondary_point
        )

        self.coincidence_scores[filtered_infra.index] = coincidence_filtered

        # Return a DataFrame with infra_gdf and coincidence_scores
        results = self.infra_gdf.copy()
        results["coincidence_score"] = self.coincidence_scores
        results = results[results["coincidence_score"] > 0]
        results["geojson_fc"] = results["geometry"].apply(self.make_geojson_feature)
        results["collated_score"] = results["coincidence_score"].apply(self.collate)
        self.results = results

        end_time = time.time()
        print(f"Processing completed in {end_time - start_time:.2f} seconds.")

        return self.results


class DarkAnalyzer(PointAnalyzer):
    """
    Analyzer for dark vessels (non-AIS broadcasting vessels).
    """

    def __init__(self, s1_scene, **kwargs):
        """
        Initialize the DarkAnalyzer.
        """
        super().__init__(s1_scene, **kwargs)
        self.source_type = 3
        self.credentials = Credentials.from_service_account_info(
            json.loads(os.environ.get("GOOGLE_APPLICATION_CREDENTIALS"))
        )
        self.gfw_project_id = "world-fishing-827"
        self.s1_scene = s1_scene
        self.dark_objects_gdf = kwargs.get("dark_vessels_gdf", None)
        if self.dark_objects_gdf is None:
            self.retrieve_sar_detection_data()
        self.closing_buffer = kwargs.get("closing_buffer", c.DARK_CLOSING_BUFFER)
        self.decay_theta = kwargs.get("decay_theta", c.DARK_DECAY_THETA)
        self.decay_radius = kwargs.get("decay_radius", c.DARK_DECAY_RADIUS)
        self.coinc_mean = kwargs.get("coinc_mean", c.DARK_MEAN)
        self.coinc_std = kwargs.get("coinc_std", c.DARK_STD)
        self.cutoff_radius = kwargs.get("cutoff_radius", c.DARK_CUTOFF_RADIUS)
        self.num_vertices = kwargs.get("num_vertices", c.DARK_NUM_VERTICES)
        self.endpoints_offset = kwargs.get("endpoints_offset", 0.05)
        self.endpoints_gap = kwargs.get("endpoints_gap", 0.05)
        self.slick_centerlines = None

    def retrieve_sar_detection_data(self):
        """
        Retrieves SAR detections from GFW.
        """
        sql = f"""
        -- Step 1: Define the list of scene_ids as a CTE for efficient joining
        WITH scene_ids AS (
        SELECT '{self.s1_scene.scene_id}' AS scene_id
        ),

        -- Step 2: Filter the match table by joining with scene_ids
        filtered_matches AS (
        SELECT match.*
        FROM `world-fishing-827.pipe_sar_v1_published.detect_scene_match_pipe_v3` AS match
        INNER JOIN scene_ids
            ON match.scene_id = scene_ids.scene_id
        WHERE match.score < .01 -- either no match or low confidence match
        ),

        -- Step 3: Optimize the unique_infra CTE with pre-filtering using a bounding box
        unique_infra AS (
        SELECT
            infra.*,
            ROW_NUMBER() OVER (
            PARTITION BY infra.structure_id
            ORDER BY infra.label_confidence DESC  -- Assuming you want the highest confidence
            ) AS rn
        FROM `world-fishing-827.pipe_sar_v1_published.published_infrastructure` AS infra
        INNER JOIN filtered_matches AS match
            -- Define a rough bounding box around detection points to limit infra records
            ON ABS(infra.lat - match.detect_lat) < 0.001  -- Approx ~100 meters latitude
            AND ABS(infra.lon - match.detect_lon) < 0.001  -- Approx ~100 meters longitude
        )

        -- Step 4: Final SELECT with optimized joins and distance calculation
        SELECT
            match.scene_id AS scene_id,
            match.ssvid AS ssvid,
            infra.structure_id AS structure_id,
            pred.presence AS detection_probability,
            match.detect_lat AS detect_lat,
            match.detect_lon AS detect_lon,
            pred.length_m AS length_m,
        FROM `world-fishing-827.pipe_sar_v1_published.detect_scene_pred` AS pred
        INNER JOIN filtered_matches AS match
            ON pred.detect_id = match.detect_id
        LEFT JOIN unique_infra AS infra
            ON infra.rn = 1
            AND ST_DISTANCE(
                ST_GEOGPOINT(match.detect_lon, match.detect_lat),
                ST_GEOGPOINT(infra.lon, infra.lat)
                ) < 100  -- Distance in meters
        WHERE pred.length_m > 30 -- only keep detections with length > 30m
        AND pred.presence > 0.99 -- only keep detections with high confidence
        AND infra.structure_id IS NULL -- ignore infra detections because they are captured by the infrastructure analyzer
        """

        df = pandas_gbq.read_gbq(
            sql,
            project_id=self.gfw_project_id,
            credentials=self.credentials,
        )

        df["geometry"] = df.apply(
            lambda row: Point(row["detect_lon"], row["detect_lat"]),
            axis=1,
        )

        # XXX need a better solution for a unique name here.
        # This code chooses the ssvid, or if that is null, the structure_id, or if that is null, the length_m.
        def make_unique_id(row):
            # if pd.notna(row["ssvid"]):
            #     return "V" + str(row["ssvid"])
            # elif pd.notna(row["structure_id"]):
            #     return "I" + str(row["structure_id"])
            # else:
            return "D" + str(row["length_m"])

        df["st_name"] = df.apply(make_unique_id, axis=1)
        df["ext_id"] = df["st_name"]
        df["type"] = self.source_type

        self.dark_objects_gdf = gpd.GeoDataFrame(df, crs="4326").reset_index(drop=True)

    def compute_coincidence_scores(self, slick_gdf: gpd.GeoDataFrame):
        """
        Computes coincidence scores for specified points.
        """

        start_time = time.time()
        self.coincidence_scores = np.zeros(len(self.dark_objects_gdf))
        self.slick_gdf = slick_gdf

        self.combined_geometry, _, _ = self.process_slicks()

        filtered_dark_objects = self.filter_points(
            self.combined_geometry, self.dark_objects_gdf
        )

        if filtered_dark_objects.empty:
            print(
                "No dark objects within the radius of interest. No coincidence scores edited."
            )
            return

        # Collect extremity points and compute weights
        self.load_slick_centerlines()

        extrema, secondary_points, weights = self.calc_cl_extrema_and_weights()

        # Build KD-Tree and compute confidence scores
        coincidence_filtered = self.calc_points_to_extrema_scores(
            filtered_dark_objects, extrema, weights, secondary_points
        )

        self.coincidence_scores[filtered_dark_objects.index] = coincidence_filtered

        # Return a DataFrame with geojson, coincidence_scores, and collated_score
        results = self.dark_objects_gdf.copy()
        results["coincidence_score"] = self.coincidence_scores
        results = results[results["coincidence_score"] > 0]
        results["geojson_fc"] = results["geometry"].apply(self.make_geojson_feature)
        results["collated_score"] = results["coincidence_score"].apply(self.collate)

        self.results = results

        end_time = time.time()
        print(f"Processing completed in {end_time - start_time:.2f} seconds.")
        return self.results


class NaturalAnalyzer(SourceAnalyzer):
    """
    Analyzer for natural seeps.
    Currently a placeholder for future implementation.
    """

    def __init__(self, s1_scene, **kwargs):
        """
        Initialize the NaturalAnalyzer.
        """
        super().__init__(s1_scene, **kwargs)
        self.source_type = 4
        # Initialize attributes specific to natural seep analysis


ASA_MAPPING = {
    1: AISAnalyzer,
    2: InfrastructureAnalyzer,
    3: DarkAnalyzer,
    4: NaturalAnalyzer,
}<|MERGE_RESOLUTION|>--- conflicted
+++ resolved
@@ -20,9 +20,6 @@
 from google.oauth2.service_account import Credentials
 from pyproj import CRS
 from scipy.spatial import cKDTree
-<<<<<<< HEAD
-from shapely.geometry import GeometryCollection, MultiPolygon, Polygon, mapping
-=======
 from shapely.geometry import (
     GeometryCollection,
     LineString,
@@ -31,8 +28,6 @@
     Polygon,
     mapping,
 )
-from shapely.ops import unary_union
->>>>>>> bc828194
 
 from . import constants as c
 from .scoring import (
@@ -91,263 +86,7 @@
         )
         return geo_df
 
-<<<<<<< HEAD
-
-class InfrastructureAnalyzer(SourceAnalyzer):
-    """
-    Analyzer for fixed infrastructure sources.
-
-    Attributes:
-        infra_gdf (GeoDataFrame): GeoDataFrame containing infrastructure points.
-        coincidence_scores (np.ndarray): Computed confidence scores.
-    """
-
-    def __init__(self, s1_scene, **kwargs):
-        """
-        Initialize the InfrastructureAnalyzer.
-        """
-        super().__init__(s1_scene, **kwargs)
-        self.source_type = 2
-        self.num_vertices = kwargs.get("num_vertices", c.NUM_VERTICES)
-        self.closing_buffer = kwargs.get("closing_buffer", c.CLOSING_BUFFER)
-        self.radius_of_interest = kwargs.get("radius_of_interest", c.INFRA_REF_DIST)
-        self.decay_factor = kwargs.get("decay_factor", c.DECAY_FACTOR)
-        self.min_area_threshold = kwargs.get("min_area_threshold", c.MIN_AREA_THRESHOLD)
-        self.coinc_mean = kwargs.get("coinc_mean", c.INFRA_MEAN)
-        self.coinc_std = kwargs.get("coinc_std", c.INFRA_STD)
-
-        self.infra_gdf = kwargs.get("infra_gdf", None)
-
-        if self.infra_gdf is None:
-            self.infra_api_token = os.getenv("INFRA_API_TOKEN")
-            self.infra_gdf = self.load_infrastructure_data_api()
-        self.coincidence_scores = np.zeros(len(self.infra_gdf))
-
-    def load_infrastructure_data_csv(self, only_oil=True):
-        """
-        Loads infrastructure data from a CSV file.
-        """
-        df = pd.read_csv("SAR Fixed Infrastructure 202407 DENOISED UNIQUE.csv")
-        df["st_name"] = df["structure_id"].apply(str)
-        df["ext_id"] = df["structure_id"].apply(str)
-        df["type"] = 2  # infra
-        if only_oil:
-            df = df[df["label"] == "oil"]
-
-        # This code isn't working because of a bug in how GFW records the first and last date.
-        # df["structure_start_date"] = pd.to_datetime(df["structure_start_date"])
-
-        # df.loc[df["structure_end_date"].isna(), "structure_end_date"] = (
-        #     datetime.now().strftime("%Y-%m-%d")
-        # )
-        # df["structure_end_date"] = pd.to_datetime(df["structure_end_date"])
-
-        df.reset_index(drop=True, inplace=True)
-        return gpd.GeoDataFrame(
-            df, geometry=gpd.points_from_xy(df.lon, df.lat), crs="epsg:4326"
-        )
-
-    def load_infrastructure_data_api(self, only_oil=True):
-        """
-        Loads infrastructure data from the GFW API.
-
-        Parameters:
-            only_oil (bool): Whether to filter the data to only include oil infrastructure.
-
-        Returns:
-            GeoDataFrame: GeoDataFrame containing infrastructure points.
-        """
-
-        # zxy = self.select_enveloping_tile() # Something's wrong with this code. Ex. [3105854, 'S1A_IW_GRDH_1SDV_20230806T221833_20230806T221858_049761_05FBD2_577C"] should have 2 nearby infras
-        mvt_data = self.download_mvt_tile()
-        df = pd.DataFrame([d["properties"] for d in mvt_data["main"]["features"]])
-        if only_oil:
-            df = df[df["label"] == "oil"]
-        df["st_name"] = df["structure_id"].apply(str)
-        df["ext_id"] = df["structure_id"].apply(str)
-        df["type"] = 2  # infra
-
-        datetime_fields = ["structure_start_date", "structure_end_date"]
-        for field in datetime_fields:
-            if field in df.columns:
-                df.loc[df[field] == "", field] = str(int(time.time() * 1000))
-                df[field] = pd.to_numeric(df[field], errors="coerce")
-                df[field] = pd.to_datetime(df[field], unit="ms", errors="coerce")
-        df.reset_index(drop=True, inplace=True)
-        return gpd.GeoDataFrame(
-            df, geometry=gpd.points_from_xy(df.lon, df.lat), crs="epsg:4326"
-        )
-
-    def select_enveloping_tile(self, max_zoom=20):
-        """
-        Determine the minimal zoom level and tile coordinates (x, y, z)
-        that cover the area of interest (slick_gdf buffered by radius_of_interest)
-        in a single tile.
-        """
-
-        buffered_slick_gdf = (
-            self.slick_gdf.to_crs(self.crs_meters)
-            .envelope.buffer(self.radius_of_interest)
-            .to_crs(epsg=4326)
-        )
-        bbox = buffered_slick_gdf.total_bounds
-
-        TMS = morecantile.tms.get("WebMercatorQuad")
-        for z in reversed(range(max_zoom + 1)):
-            tiles = list(TMS.tiles(*bbox, zooms=z))
-            if len(tiles) == 1:
-                tile = tiles[0]
-                return z, tile.x, tile.y
-
-    def download_mvt_tile(self, z=0, x=0, y=0):
-        """
-        Downloads MVT tile data for given z, x, y.
-
-        Parameters:
-            z (int): Zoom level.
-            x (int): Tile x coordinate.
-            y (int): Tile y coordinate.
-            token (str): Authorization token.
-
-        Returns:
-            bytes: The content of the MVT tile.
-        """
-        url = f"https://gateway.api.globalfishingwatch.org/v3/datasets/public-fixed-infrastructure-filtered:latest/context-layers/{z}/{x}/{y}"
-        headers = {"Authorization": f"Bearer {self.infra_api_token}"}
-        response = requests.get(url, headers=headers)
-        try:
-            decoded_tile = mapbox_vector_tile.decode(response.content)
-            return decoded_tile
-        except Exception:
-            print(f"Error decoding tile z={z}, x={x}, y={y}: {response.content}")
-            raise Exception(response.content)
-
-    def extract_polygons(self, geometry):
-        """
-        Extracts individual polygons from a geometry.
-        """
-        return (
-            [geom for geom in geometry.geoms if isinstance(geom, Polygon)]
-            if isinstance(geometry, (MultiPolygon, GeometryCollection))
-            else [geometry]
-        )
-
-    def select_extreme_points(
-        self, polygon: Polygon, num_vertices: int, reference_points: List[np.ndarray]
-    ) -> np.ndarray:
-        """
-        Selects N extremity points from the polygon based on their distance from reference points.
-        """
-        exterior_coords = np.array(
-            polygon.exterior.coords[:-1]
-        )  # Exclude closing point
-        selected_points = []
-
-        for _ in range(num_vertices):
-            # Compute distances from all exterior points to reference points
-            diff = (
-                exterior_coords[:, np.newaxis, :] - reference_points
-            )  # Shape: (M, K, 2)
-            dists = np.linalg.norm(diff, axis=2)  # Shape: (M, K)
-            min_dists = dists.min(axis=1)  # Shape: (M,)
-
-            # Select the point with the maximum of these minimum distances
-            idx = np.argmax(min_dists)
-            selected_point = exterior_coords[idx]
-            selected_points.append(selected_point)
-            reference_points.append(selected_point)  # Update reference points
-
-        return np.array(selected_points)
-
-    def collect_extremity_points(
-        self,
-        polygons: List[Polygon],
-        num_vertices: int,
-        overall_centroid: np.ndarray,
-        largest_polygon_area: float,
-    ) -> Tuple[np.ndarray, np.ndarray]:
-        """
-        Collects extremity points and their scaled area fractions from all polygons.
-        """
-        extremity_points_list = []
-        area_fractions_list = []
-
-        for polygon in polygons:
-            if polygon.area < self.min_area_threshold * largest_polygon_area:
-                continue  # Skip small polygons
-
-            # Select N extremity points for the current polygon
-            selected_points = self.select_extreme_points(
-                polygon, num_vertices, [overall_centroid]
-            )
-            extremity_points_list.append(selected_points)
-
-            # Compute scaled area fraction for weighting
-            area_fraction = polygon.area / largest_polygon_area
-            scaled_area_fraction = np.sqrt(
-                area_fraction
-            )  # More sensitive to small areas
-            area_fractions_list.extend([scaled_area_fraction] * num_vertices)
-
-        if not extremity_points_list:
-            raise ValueError("No extremity points collected from polygons.")
-
-        all_extremity_points = np.vstack(extremity_points_list)
-        all_area_fractions = np.array(area_fractions_list)
-
-        return all_extremity_points, all_area_fractions
-
-    def compute_weights(
-        self, all_extremity_points, overall_centroid, all_area_fractions
-    ):
-        """
-        Computes normalized weights based on distances from the centroid and area fractions.
-        """
-        distances_sq = np.sum((all_extremity_points - overall_centroid) ** 2, axis=1)
-        scaled_weights = distances_sq * all_area_fractions
-
-        max_weight = scaled_weights.max()
-
-        return (
-            scaled_weights / max_weight
-            if max_weight != 0
-            else np.ones_like(scaled_weights)
-        )
-
-    def compute_coincidence_scores_for_infra(
-        self,
-        infra_gdf: gpd.GeoDataFrame,
-        extremity_tree: cKDTree,
-        all_extremity_points: np.ndarray,
-        all_weights: np.ndarray,
-        radius_of_interest: float,
-        decay_factor: float,
-    ) -> np.ndarray:
-        """
-        Computes confidence scores for infrastructure points based on proximity to extremity points.
-        """
-        infra_coords = np.array([(geom.x, geom.y) for geom in infra_gdf.geometry])
-        extremity_indices = extremity_tree.query_ball_point(
-            infra_coords, r=radius_of_interest
-        )
-        coincidence_scores = np.zeros(len(infra_coords))
-
-        for i, neighbors in enumerate(extremity_indices):
-            if neighbors:
-                neighbor_points = all_extremity_points[neighbors]
-                neighbor_weights = all_weights[neighbors]
-                dists = np.linalg.norm(neighbor_points - infra_coords[i], axis=1)
-                C_i = neighbor_weights * np.exp(
-                    -decay_factor * dists / radius_of_interest
-                )
-                coincidence_scores[i] = np.clip(C_i.max(), 0, 1)
-
-        return coincidence_scores
-
-    def compute_coincidence_scores(self, slick_gdf: gpd.GeoDataFrame):
-=======
     def load_slick_centerlines(self):
->>>>>>> bc828194
         """
         Loads the slick centerlines from the GeoDataFrame.
         """
@@ -379,7 +118,6 @@
         self.hours_after = kwargs.get("hours_after", c.HOURS_AFTER)
         self.ais_buffer = kwargs.get("ais_buffer", c.AIS_BUFFER)
         self.num_timesteps = kwargs.get("num_timesteps", c.NUM_TIMESTEPS)
-<<<<<<< HEAD
         self.ais_project_id = kwargs.get("ais_project_id", c.AIS_PROJECT_ID)
         self.w_temporal = kwargs.get("w_temporal", c.W_TEMPORAL)
         self.w_proximity = kwargs.get("w_proximity", c.W_PROXIMITY)
@@ -388,15 +126,6 @@
         self.ais_ref_time_over = kwargs.get("ais_ref_time_over", c.AIS_REF_TIME_OVER)
         self.ais_ref_time_under = kwargs.get("ais_ref_time_under", c.AIS_REF_TIME_UNDER)
         self.spread_rate = kwargs.get("spread_rate", c.SPREAD_RATE)
-=======
-        self.buf_vec = kwargs.get("buf_vec", c.BUF_VEC)
-        self.weight_vec = kwargs.get("weight_vec", c.WEIGHT_VEC)
-        self.ais_project_id = kwargs.get("ais_project_id", c.AIS_PROJECT_ID)
-        self.w_temporal = kwargs.get("w_temporal", c.VESSEL_W_TEMPORAL)
-        self.w_overlap = kwargs.get("w_overlap", c.VESSEL_W_OVERLAP)
-        self.w_distance = kwargs.get("w_distance", c.VESSEL_W_DISTANCE)
-        self.ais_ref_dist = kwargs.get("ais_ref_dist", c.VESSEL_REF_DIST)
->>>>>>> bc828194
         self.coinc_mean = kwargs.get("coinc_mean", c.VESSEL_MEAN)
         self.coinc_std = kwargs.get("coinc_std", c.VESSEL_STD)
 
@@ -507,22 +236,21 @@
             interp_gdf = gpd.GeoDataFrame(
                 {"timestamp": interp_times, "geometry": positions}, crs="4326"
             ).set_index("timestamp")
-            traj.df = interp_gdf
-
-            # For display, create a truncated GeoDataFrame.
+
             # Here, we use s1_time as the truncation cutoff (last time in the interpolation).
             s1_time = self.s1_scene.start_time
-            display_gdf = group[group["timestamp"] < s1_time].copy()
-
             # If the AIS track contains s1_time, then interpolate it.
             if last_ais_tstamp > s1_time > first_ais_tstamp:
                 ship_at_image_time = {
                     "timestamp": s1_time,
                     "geometry": traj.interpolate_position_at(s1_time),
                 }
-                display_gdf = pd.concat(
-                    [display_gdf, pd.DataFrame([ship_at_image_time])]
-                )
+                interp_gdf = pd.concat([interp_gdf, pd.DataFrame([ship_at_image_time])])
+
+            traj.df = interp_gdf
+
+            # For display, create a truncated GeoDataFrame.
+            display_gdf = group[group["timestamp"] < s1_time].copy()
 
             # Convert timestamps to ISO format for display purposes.
             display_gdf["timestamp"] = display_gdf["timestamp"].apply(
@@ -537,136 +265,6 @@
 
         self.ais_trajectories = mpd.TrajectoryCollection(ais_trajectories)
 
-<<<<<<< HEAD
-    def slick_to_curves(
-        self,
-        buf_size: int = 2000,
-        smoothing_factor: float = 1e9,
-    ):
-        """
-        From a set of oil slick detections, estimate curves that go through the detections
-        This process transforms a set of slick detections into LineStrings for each detection
-
-        Inputs:
-            buf_size: buffer size for cleaning up slick detections
-            smoothing_factor: smoothing factor for smoothing centerline
-        Returns:
-            GeoDataFrame of slick curves
-        """
-        # print("Creating slick curves")
-        # clean up the slick detections by dilation followed by erosion
-        # this process can merge some polygons but not others, depending on proximity
-        slick_clean = self.slick_gdf.copy()
-        slick_clean = self.apply_closing_buffer(
-            slick_clean.to_crs(self.crs_meters), buf_size
-        )
-
-        # split slicks into individual polygons
-        slick_clean = slick_clean.explode(ignore_index=True, index_parts=False)
-
-        # find a centerline through detections
-        slick_curves = list()
-        for _, row in slick_clean.iterrows():
-            # create centerline -> MultiLineString
-            polygon_perimeter = row.geometry.length  # Perimeter of the polygon
-            interp_dist = min(
-                100, polygon_perimeter / 1000
-            )  # Use a minimum of 1000 points for voronoi calculation
-            cl = centerline.geometry.Centerline(
-                row.geometry, interpolation_distance=interp_dist
-            )
-
-            # grab coordinates from centerline
-            x = list()
-            y = list()
-            if isinstance(cl.geometry, shapely.geometry.MultiLineString):
-                # iterate through each linestring
-                for geom in cl.geometry.geoms:
-                    x.extend(geom.coords.xy[0])
-                    y.extend(geom.coords.xy[1])
-            else:
-                x.extend(cl.geometry.coords.xy[0])
-                y.extend(cl.geometry.coords.xy[1])
-
-            # sort coordinates in both X and Y directions
-            coords = [(xc, yc) for xc, yc in zip(x, y)]
-            coords_sort_x = sorted(coords, key=lambda c: c[0])
-            coords_sort_y = sorted(coords, key=lambda c: c[1])
-
-            # remove coordinate duplicates, preserving sorted order
-            coords_seen_x = set()
-            coords_unique_x = list()
-            for coord in coords_sort_x:
-                if coord not in coords_seen_x:
-                    coords_unique_x.append(coord)
-                    coords_seen_x.add(coord)
-
-            coords_seen_y = set()
-            coords_unique_y = list()
-            for coord in coords_sort_y:
-                if coord not in coords_seen_y:
-                    coords_unique_y.append(coord)
-                    coords_seen_y.add(coord)
-
-            # grab x and y coordinates for spline fit
-            x_fit_sort_x = [coord[0] for coord in coords_unique_x]
-            x_fit_sort_y = [coord[0] for coord in coords_unique_y]
-            y_fit_sort_x = [coord[1] for coord in coords_unique_x]
-            y_fit_sort_y = [coord[1] for coord in coords_unique_y]
-
-            # Check if there are enough points for spline fitting
-            min_points_required = 4  # for cubic spline, k=3, need at least 4 points
-            if len(coords_unique_x) >= min_points_required:
-                # fit a B-spline to the centerline
-                tck_sort_x, fp_sort_x, _, _ = scipy.interpolate.splrep(
-                    x_fit_sort_x,
-                    y_fit_sort_x,
-                    k=3,
-                    s=smoothing_factor,
-                    full_output=True,
-                )
-                tck_sort_y, fp_sort_y, _, _ = scipy.interpolate.splrep(
-                    y_fit_sort_y,
-                    x_fit_sort_y,
-                    k=3,
-                    s=smoothing_factor,
-                    full_output=True,
-                )
-
-                # choose the spline that has the lowest fit error
-                if fp_sort_x <= fp_sort_y:
-                    tck = tck_sort_x
-                    x_fit = x_fit_sort_x
-                    y_fit = y_fit_sort_x
-
-                    num_points = max(round((x_fit[-1] - x_fit[0]) / 100), 5)
-                    x_new = np.linspace(x_fit[0], x_fit[-1], 10)
-                    y_new = scipy.interpolate.BSpline(*tck)(x_new)
-                else:
-                    tck = tck_sort_y
-                    x_fit = x_fit_sort_y
-                    y_fit = y_fit_sort_y
-
-                    num_points = max(round((y_fit[-1] - y_fit[0]) / 100), 5)
-                    y_new = np.linspace(y_fit[0], y_fit[-1], num_points)
-                    x_new = scipy.interpolate.BSpline(*tck)(y_new)
-
-                # store as LineString
-                curve = shapely.geometry.LineString(zip(x_new, y_new))
-            else:
-                curve = shapely.geometry.LineString(
-                    [coords_unique_x[0], coords_unique_x[-1]]
-                )
-            slick_curves.append(curve)
-
-        slick_curves_gdf = gpd.GeoDataFrame(geometry=slick_curves, crs=self.crs_meters)
-        slick_curves_gdf["length"] = slick_curves_gdf.geometry.length
-        slick_curves_gdf = slick_curves_gdf.sort_values(
-            "length", ascending=False
-        ).to_crs("4326")
-
-        self.slick_curves = slick_curves_gdf
-
     def filter_ais_data(self):
         """
         Prune AIS data to only include trajectories that are within the AIS buffer.
@@ -693,50 +291,6 @@
         # Extract unique ssvid values from the candidate points
         ssvids_of_interest = candidate_points["ssvid"].unique()
         self.ais_filtered = self.ais_gdf[self.ais_gdf["ssvid"].isin(ssvids_of_interest)]
-=======
-    def buffer_trajectories(self):
-        """
-        Buffers trajectories.
-        """
-        # print("Buffering trajectories")
-        ais_buf = list()
-        ais_weighted = list()
-        for traj in self.ais_trajectories:
-            # Grab points
-            points = (
-                traj.to_point_gdf()
-                .sort_values(by="timestamp", ascending=False)
-                .to_crs(self.crs_meters)
-                .reset_index()
-            )
-
-            # Create buffered circles at points
-            ps = (
-                points.apply(
-                    lambda row: row.geometry.buffer(self.buf_vec[row.name]), axis=1
-                )
-                .set_crs(self.crs_meters)
-                .to_crs("4326")
-            )
-
-            # Create convex hulls from sequential circles
-            convex_hulls = [
-                MultiPolygon([a, b]).convex_hull for a, b in zip(ps[:-1], ps[1:])
-            ]
-
-            # Weight convex hulls
-            weighted = gpd.GeoDataFrame(
-                {"geometry": convex_hulls, "weight": self.weight_vec[:-1]},
-                crs="4326",
-            )
-            ais_weighted.append(weighted)
-
-            # Create connected polygon from hulls
-            ais_buf.append({"geometry": unary_union(convex_hulls), "st_name": traj.id})
-
-        self.ais_buffered = gpd.GeoDataFrame(ais_buf, crs="4326")
-        self.ais_weighted = ais_weighted
->>>>>>> bc828194
 
     def score_trajectories(self):
         """
@@ -761,8 +315,8 @@
 
         entries = []
 
-        # Get the longest curve
-        longest_curve = self.slick_curves.to_crs(self.crs_meters).iloc[0]["geometry"]
+        centerlines = self.slick_centerlines.sort_values("length", ascending=False)
+        longest_centerline = centerlines.to_crs(self.crs_meters).iloc[0]["geometry"]
 
         # Iterate over filtered trajectories
         for traj in self.ais_trajectories:
@@ -773,28 +327,27 @@
                 .to_crs(self.crs_meters)
             )
 
-<<<<<<< HEAD
             temporal_score = compute_temporal_score(
                 traj_gdf,
-                longest_curve,
+                longest_centerline,
                 self.s1_scene.start_time,
                 self.ais_ref_time_over,
                 self.ais_ref_time_under,
             )
             proximity_score = compute_proximity_score(
                 traj_gdf,
-                longest_curve,
+                longest_centerline,
                 self.spread_rate,
                 self.s1_scene.start_time,
             )
             parity_score = compute_parity_score(
                 traj_gdf,
-                longest_curve,
+                longest_centerline,
                 self.sensitivity_parity,
             )
 
             # Compute total score from these three metrics
-            coincidence_score = compute_total_score(
+            coincidence_score = vessel_compute_total_score(
                 temporal_score,
                 proximity_score,
                 parity_score,
@@ -802,22 +355,6 @@
                 self.w_proximity,
                 self.w_parity,
             )
-=======
-                # Compute distance score between trajectory and slick centerline
-                distance_score = compute_distance_score(
-                    t, self.slick_centerlines, self.crs_meters, self.ais_ref_dist
-                )
-
-                # Compute total score from these three metrics
-                coincidence_score = vessel_compute_total_score(
-                    temporal_score,
-                    overlap_score,
-                    distance_score,
-                    self.w_temporal,
-                    self.w_overlap,
-                    self.w_distance,
-                )
->>>>>>> bc828194
 
             print(
                 f"st_name {traj.id}: coincidence_score ({round(coincidence_score, 2)}), "
@@ -826,35 +363,18 @@
                 f"parity_score ({round(parity_score, 2)})"
             )
 
-<<<<<<< HEAD
             entry = {
                 "st_name": traj.id,
                 "ext_id": str(traj.id),
-                "geometry": shapely.geometry.LineString(
-                    [p.coords[0] for p in traj.df["geometry"]]
-                ),
+                "geometry": LineString([p.coords[0] for p in traj.df["geometry"]]),
                 "coincidence_score": coincidence_score,
-                "type": 1,  # Vessel
+                "type": self.source_type,
                 "ext_name": traj.ext_name,
                 "ext_shiptype": traj.ext_shiptype,
                 "flag": traj.flag,
                 "geojson_fc": traj.geojson_fc,
             }
             entries.append(entry)
-=======
-                entry = {
-                    "st_name": t.id,
-                    "ext_id": str(t.id),
-                    "geometry": LineString([p.coords[0] for p in t.df["geometry"]]),
-                    "coincidence_score": coincidence_score,
-                    "type": self.source_type,
-                    "ext_name": t.ext_name,
-                    "ext_shiptype": t.ext_shiptype,
-                    "flag": t.flag,
-                    "geojson_fc": t.geojson_fc,
-                }
-                entries.append(entry)
->>>>>>> bc828194
 
         sources = gpd.GeoDataFrame(entries, columns=columns, crs="4326")
         self.results = sources[sources["coincidence_score"] > 0]
@@ -866,11 +386,7 @@
         """
         self.results = gpd.GeoDataFrame()
 
-<<<<<<< HEAD
-        self.slick_curves = None
         self.ais_filtered = None
-=======
->>>>>>> bc828194
         self.slick_gdf = slick_gdf
         if self.slick_centerlines is None:
             self.load_slick_centerlines()
@@ -878,13 +394,8 @@
             self.retrieve_ais_data()
         if self.ais_gdf.empty:
             return pd.DataFrame()
-<<<<<<< HEAD
         if self.ais_filtered is None:
             self.filter_ais_data()
-
-        self.slick_to_curves()
-=======
->>>>>>> bc828194
         if self.ais_trajectories is None:
             self.build_trajectories()
         self.score_trajectories()
@@ -1259,6 +770,7 @@
         self.cutoff_radius = kwargs.get("cutoff_radius", c.INFRA_CUTOFF_RADIUS)
         self.decay_radius = kwargs.get("decay_radius", c.INFRA_DECAY_RADIUS)
         self.decay_theta = kwargs.get("decay_theta", c.INFRA_DECAY_THETA)
+        self.min_area_threshold = kwargs.get("min_area_threshold", c.MIN_AREA_THRESHOLD)
         self.coinc_mean = kwargs.get("coinc_mean", c.INFRA_MEAN)
         self.coinc_std = kwargs.get("coinc_std", c.INFRA_STD)
 
@@ -1363,7 +875,7 @@
 
         # Collect extremity points and compute weights
         extrema, weights = self.aggregate_extrema_and_area_fractions(
-            polygons, combined_geometry, largest_polygon_area
+            polygons, combined_geometry, largest_polygon_area, self.min_area_threshold
         )
         secondary_point = np.array([combined_geometry.centroid.coords[0]])
 
