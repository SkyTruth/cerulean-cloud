--- conflicted
+++ resolved
@@ -20,7 +20,6 @@
 from google.oauth2.service_account import Credentials
 from pyproj import CRS
 from scipy.spatial import cKDTree
-<<<<<<< HEAD
 from shapely.geometry import (
     GeometryCollection,
     LineString,
@@ -29,32 +28,6 @@
     Point,
     Polygon,
     mapping,
-=======
-from shapely.geometry import GeometryCollection, MultiPolygon, Polygon, mapping
-
-from .constants import (
-    AIS_BUFFER,
-    AIS_PROJECT_ID,
-    AIS_REF_DIST,
-    BUF_VEC,
-    CLOSING_BUFFER,
-    DECAY_FACTOR,
-    HOURS_AFTER,
-    HOURS_BEFORE,
-    INFRA_MEAN,
-    INFRA_REF_DIST,
-    INFRA_STD,
-    MIN_AREA_THRESHOLD,
-    NUM_TIMESTEPS,
-    NUM_VERTICES,
-    T_FORMAT,
-    VESSEL_MEAN,
-    VESSEL_STD,
-    W_DISTANCE,
-    W_OVERLAP,
-    W_TEMPORAL,
-    WEIGHT_VEC,
->>>>>>> ea023a15
 )
 
 from . import constants as c
@@ -208,12 +181,8 @@
                 `world-fishing-827.pipe_ais_v3_published.vi_ssvid_v20250201` as ves
                 ON seg.ssvid = ves.ssvid
             WHERE
-<<<<<<< HEAD
-                seg._PARTITIONTIME between '{datetime.strftime(self.ais_start_time, c.D_FORMAT)}' AND '{datetime.strftime(self.ais_end_time, c.D_FORMAT)}'
+                clean_segs IS TRUE
                 AND seg.timestamp between '{datetime.strftime(self.ais_start_time, c.T_FORMAT)}' AND '{datetime.strftime(self.ais_end_time, c.T_FORMAT)}'
-=======
-                seg.timestamp between '{datetime.strftime(self.ais_start_time, T_FORMAT)}' AND '{datetime.strftime(self.ais_end_time, T_FORMAT)}'
->>>>>>> ea023a15
                 AND ST_COVEREDBY(ST_GEOGPOINT(seg.lon, seg.lat), ST_GeogFromText('{self.ais_envelope[0]}'))
             """
         df = pandas_gbq.read_gbq(
