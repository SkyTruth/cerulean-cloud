--- conflicted
+++ resolved
@@ -1099,11 +1099,6 @@
             offset=self.endpoints_offset,
             gap=self.endpoints_gap,
         )
-<<<<<<< HEAD
-=======
-        point = np.array(combined_geometry.centroid.coords[0])
-        delta_points = np.tile(point, (all_extrema.shape[0], 1))
->>>>>>> 75beb5d6
 
         # Build KD-Tree and compute confidence scores
         extremity_tree = cKDTree(all_extrema)
