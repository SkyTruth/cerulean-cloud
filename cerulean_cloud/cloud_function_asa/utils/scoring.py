--- conflicted
+++ resolved
@@ -6,125 +6,58 @@
 import math
 
 import geopandas as gpd
-import shapely.geometry
-import shapely.ops
-from shapely import frechet_distance
+from shapely import MultiLineString, frechet_distance
+from shapely.geometry import LineString, Point
 
 
-<<<<<<< HEAD
 def nearest_index(point: tuple, collection) -> int:
     """
     Find the index of the element in 'collection' that is closest to the given 'point'.
     The collection can be a list of shapely Points or coordinate tuples.
     """
     if isinstance(point, tuple):
-        point = shapely.geometry.Point(point)
+        point = Point(point)
 
     def to_point(x):
-        return x if isinstance(x, shapely.geometry.Point) else shapely.geometry.Point(x)
+        return x if isinstance(x, Point) else Point(x)
 
     return min(
         range(len(collection)), key=lambda i: point.distance(to_point(collection[i]))
-=======
-def compute_distance_score(
-    traj: mpd.Trajectory,
-    centerlines: gpd.GeoDataFrame,
-    crs_meters: str,
-    ais_ref_dist: float,
-):
-    """
-    Compute the frechet distance between an AIS trajectory and an oil slick centerline
-
-    Args:
-        traj (mpd.Trajectory): AIS trajectory
-        centerlines (gpd.GeoDataFrame): oil slick centerlines
-
-    Returns:
-        float: frechet distance between traj and centerline
-    """
-    # Only use the longest centerline
-    centerlines = centerlines.sort_values("length", ascending=False)
-    longest_centerline = centerlines.to_crs(crs_meters).iloc[0]["geometry"]
-
-    # get the trajectory coordinates as points in descending time order from collect
-    traj_gdf = (
-        traj.to_point_gdf()
-        .sort_values(by="timestamp", ascending=False)
-        .set_crs("4326")
-        .to_crs(crs_meters)
->>>>>>> bc828194
     )
 
 
-<<<<<<< HEAD
 def compute_proximity_score(
     traj_gdf: gpd.GeoDataFrame,
-    curve: shapely.geometry.LineString,
+    longest_centerline: MultiLineString,
     spread_rate: float,
     image_timestamp: datetime.datetime,
 ) -> float:
     """
-    Compute the Frechet distance-based score between an AIS trajectory and an oil slick curve.
-=======
-    # get the first and last points of the slick centerline
-    first_point = shapely.geometry.Point(longest_centerline.coords[0])
-    last_point = shapely.geometry.Point(longest_centerline.coords[-1])
->>>>>>> bc828194
+    Compute the Frechet distance-based score between an AIS trajectory and an oil slick centerline.
 
     Score definition:
         score = exp( - (Frechet distance / ais_ref_dist) )
     """
     traj_points = list(traj_gdf["geometry"])
 
-<<<<<<< HEAD
-    # Adjust curve orientation to ensure the starting endpoint is closest to the trajectory start.
-    start_pt = traj_points[0]
-    if shapely.geometry.Point(curve.coords[-1]).distance(
-        start_pt
-    ) < shapely.geometry.Point(curve.coords[0]).distance(start_pt):
-        curve = shapely.geometry.LineString(list(curve.coords)[::-1])
+    # Identify trajectory points closest to the centerline endpoints.
+    idx_first = nearest_index(longest_centerline.coords[0], traj_points)
+    idx_last = nearest_index(longest_centerline.coords[-1], traj_points)
 
-    # Sample trajectory points corresponding to each point on the curve.
+    # Sample trajectory points corresponding to each point on the centerline.
+    # XXX IS THIS NECESSARY, OR CAN FRECHET HANDLE IT?
     sampled_traj_points = []
-    for cp in curve.coords:
-        cp_point = shapely.geometry.Point(cp)
+    for centerline_point in longest_centerline.coords:
+        cp_point = Point(centerline_point)
+        # compute the distance between this point and every point in the trajectory
         nearest_pt = min(traj_points, key=lambda pt: cp_point.distance(pt))
         sampled_traj_points.append(nearest_pt)
-=======
-    if last_dist < first_dist:
-        # change input orientation by reversing the slick centerline
-        longest_centerline = shapely.geometry.LineString(
-            list(longest_centerline.coords)[::-1]
-        )
 
-    # for every point in the centerline, find the closest trajectory point and store it off
-    traj_points = list()
-    for centerline_point in longest_centerline.coords:
-        # compute the distance between this point and every point in the trajectory
-        these_distances = list()
-        for traj_point in traj_line.coords:
-            dist = shapely.geometry.Point(centerline_point).distance(
-                shapely.geometry.Point(traj_point)
-            )
-            these_distances.append(dist)
->>>>>>> bc828194
-
-    traj_line_sampled = shapely.geometry.LineString(sampled_traj_points)
-
-<<<<<<< HEAD
+    traj_line_sampled = LineString(sampled_traj_points)
     # Compute Frechet distance and transform it into a score.
-    dist = frechet_distance(traj_line_sampled, curve)
-=======
-    # compute the frechet distance between the sampled trajectory and the slick centerline
-    traj_line_clip = shapely.geometry.LineString(traj_points)
-    dist = frechet_distance(traj_line_clip, longest_centerline)
->>>>>>> bc828194
+    dist = frechet_distance(traj_line_sampled, longest_centerline)
 
     traj_timestamps = list(traj_gdf.index)
-
-    # Identify trajectory points closest to the curve endpoints.
-    idx_first = nearest_index(curve.coords[0], traj_points)
-    idx_last = nearest_index(curve.coords[-1], traj_points)
 
     # Retrieve corresponding timestamps.
     tail_timestamp = min(
@@ -149,48 +82,50 @@
 
 def compute_parity_score(
     traj_gdf: gpd.GeoDataFrame,
-    curve: shapely.geometry.LineString,
+    longest_centerline: MultiLineString,
     sensitivity_parity: float,
 ) -> float:
     """
-    Compute the parity score, which measures the similarity between the length of an oil slick curve
+    Compute the parity score, which measures the similarity between the length of an oil slick centerline
     and the length of the projected AIS trajectory.
 
     Args:
         traj_gdf (gpd.GeoDataFrame): AIS trajectory
-        curve (shapely.geometry.LineString): Oil slick curve
-
+        centerlines (gpd.GeoDataFrame): Oil slick centerlines
     Returns:
         float: Parity score between 0 and 1
     """
     traj_points = list(traj_gdf["geometry"])
-    # Determine the indices of the trajectory points closest to the curve's endpoints.
-    idx_first = nearest_index(curve.coords[0], traj_points)
-    idx_last = nearest_index(curve.coords[-1], traj_points)
+
+    # Identify trajectory points closest to the centerline endpoints.
+    idx_first = nearest_index(longest_centerline.coords[0], traj_points)
+    idx_last = nearest_index(longest_centerline.coords[-1], traj_points)
+
     start_idx, end_idx = min(idx_first, idx_last), max(idx_first, idx_last)
 
     if traj_points[start_idx] == traj_points[end_idx]:
         return 0.0
 
     # Extract the relevant substring of the trajectory.
-    traj_substring = shapely.geometry.LineString(traj_points[start_idx : end_idx + 1])
+    traj_substring = LineString(traj_points[start_idx : end_idx + 1])
 
     return math.exp(
-        -(math.log(curve.length / traj_substring.length) ** 2) * sensitivity_parity
+        -(math.log(longest_centerline.length / traj_substring.length) ** 2)
+        * sensitivity_parity
     )
 
 
 def compute_temporal_score(
     traj_gdf: gpd.GeoDataFrame,
-    curve: shapely.geometry.LineString,
+    longest_centerline: MultiLineString,
     image_timestamp: datetime.datetime,
     ais_ref_time_over: float,
     ais_ref_time_under: float,
 ) -> float:
     """
-    Compute the temporal score between an AIS trajectory and an oil slick curve.
+    Compute the temporal score between an AIS trajectory and an oil slick centerline.
 
-    Let x be the time difference (in seconds) between the more recent trajectory point (closest to a curve endpoint)
+    Let x be the time difference (in seconds) between the more recent trajectory point (closest to a centerline endpoint)
     and the reference timestamp t_ref. The score is computed as:
 
         if (newer_timestamp > t_ref):
@@ -199,12 +134,11 @@
             score = exp( - ((x - a) / B)^2 )
     """
     traj_points = list(traj_gdf["geometry"])
-
     traj_timestamps = list(traj_gdf.index)
 
-    # Identify trajectory points closest to the curve endpoints.
-    idx_first = nearest_index(curve.coords[0], traj_points)
-    idx_last = nearest_index(curve.coords[-1], traj_points)
+    # Identify trajectory points closest to the centerline endpoints.
+    idx_first = nearest_index(longest_centerline.coords[0], traj_points)
+    idx_last = nearest_index(longest_centerline.coords[-1], traj_points)
 
     # Retrieve corresponding timestamps.
     head_timestamp = max(
