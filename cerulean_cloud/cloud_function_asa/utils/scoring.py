"""
Utilities for calculating scoring metrics between AIS trajectories and oil slick detections
"""

import datetime
import math

import geopandas as gpd
import numpy as np
import pandas as pd
from shapely.geometry import LineString, MultiLineString, Point


def compute_proximity_score(
    traj_gdf: gpd.GeoDataFrame,
    spread_rate: float,
    grace_distance: float,
    t_image: datetime.datetime,
<<<<<<< HEAD
=======
    sharpness_prox: float,
>>>>>>> 64d00570
    slick_to_traj_mapping: tuple[
        pd.Timestamp, Point, float, pd.Timestamp, Point, float
    ],
) -> float:
    """
    Compute a distance-based score between an AIS trajectory and an oil slick centerline.

    Score definition:
        score = exp( - (distance / ais_ref_dist) )
<<<<<<< HEAD
    """
    t_tail, cl_tail, d_tail, t_head, cl_head, d_head = slick_to_traj_mapping

    # Get an additional distance of interest: the centerline head and the track at t=0
    near_0_idx = np.abs(traj_gdf.index - t_image).argmin()
    d_0 = traj_gdf.iloc[near_0_idx].geometry.distance(cl_head)

    delta_tail = (t_image - t_tail).total_seconds() / 3600
    if delta_tail <= 0:  # The tail is in front of the vessel
        P_t = 0  # No grace distance
    else:
        P_t = math.exp(-d_tail / (spread_rate * delta_tail))

    delta_head = (t_image - t_head).total_seconds() / 3600
    grace_distance = 1000
    if spread_rate * delta_head < grace_distance:
        # The head is close to or in front of the vessel
        P_h = math.exp(-d_0 / grace_distance)
    else:
        P_h = math.exp(-d_head / (spread_rate * delta_head))
    return np.sqrt(P_t * P_h)


def compute_parity_score(
    traj_gdf: gpd.GeoDataFrame,
    longest_centerline: MultiLineString,
    sensitivity_parity: float,
    slick_to_traj_mapping: tuple[
        pd.Timestamp, Point, float, pd.Timestamp, Point, float
    ],
) -> float:
    """
=======
    """
    cl_tail, t_tail, d_tail, cl_head, t_head, d_head = slick_to_traj_mapping

    delta_tail = (t_image - t_tail).total_seconds() / 3600
    delta_head = (t_image - t_head).total_seconds() / 3600

    if delta_tail <= 0:  # The tail is in front of the vessel
        P_t = 0  # No grace distance
    else:
        d_ref = max(spread_rate * delta_tail, grace_distance)
        P_t = math.exp(-((d_tail / d_ref) ** sharpness_prox))

    if delta_head <= 0:
        # The head is in front of the vessel
        # Get an additional distance of interest: the centerline head and the track at t=0
        near_0_idx = np.abs(traj_gdf.index - t_image).argmin()
        d_0 = traj_gdf.iloc[near_0_idx].geometry.distance(cl_head)
        P_h = math.exp(-((d_0 / grace_distance) ** sharpness_prox))
    else:
        d_ref = max(spread_rate * delta_head, grace_distance)
        P_h = math.exp(-((d_head / d_ref) ** sharpness_prox))
    return np.sqrt(P_t * P_h)


def compute_parity_score(
    traj_gdf: gpd.GeoDataFrame,
    longest_centerline: MultiLineString,
    sharpness_parity: float,
    slick_to_traj_mapping: tuple[
        pd.Timestamp, Point, float, pd.Timestamp, Point, float
    ],
) -> float:
    """
>>>>>>> 64d00570
    Compute the parity score, which measures the similarity between the length of an oil slick centerline
    and the length of the projected AIS trajectory.

    Args:
        traj_gdf (gpd.GeoDataFrame): AIS trajectory
        centerlines (gpd.GeoDataFrame): Oil slick centerlines
    Returns:
        float: Parity score between 0 and 1
    """
<<<<<<< HEAD
    t_tail, cl_tail, d_tail, t_head, cl_head, d_head = slick_to_traj_mapping
=======
    cl_tail, t_tail, d_tail, cl_head, t_head, d_head = slick_to_traj_mapping
>>>>>>> 64d00570

    if t_tail == t_head:
        # The head and tail map to the same point, so the parity score is 0.
        return 0.0

    # Extract the relevant substring of the trajectory.
    traj_substring = LineString(traj_gdf.sort_index().loc[t_tail:t_head]["geometry"])
<<<<<<< HEAD

    return math.exp(
        -(math.log(longest_centerline.length / traj_substring.length) ** 2)
        * sensitivity_parity
=======
    if traj_substring.length == 0:
        return 0.0

    return math.exp(
        -(math.log(longest_centerline.length / traj_substring.length) ** 2)
        * sharpness_parity
>>>>>>> 64d00570
    )


def compute_temporal_score(
    t_image: datetime.datetime,
    ais_ref_time_over: float,
    ais_ref_time_under: float,
<<<<<<< HEAD
=======
    sharpness_temp: float,
>>>>>>> 64d00570
    slick_to_traj_mapping: tuple[
        pd.Timestamp, Point, float, pd.Timestamp, Point, float
    ],
) -> float:
    """
    Compute the temporal score between an AIS trajectory and an oil slick centerline.
<<<<<<< HEAD

    Let x be the time difference (in seconds) between the more recent trajectory point (closest to a centerline endpoint)
    and the reference timestamp t_ref. The score is computed as:

        if (newer_timestamp > t_ref):
            score = exp( - ((x - a) / A)^2 )
        else:
            score = exp( - ((x - a) / B)^2 )
    """

    t_tail, cl_tail, d_tail, t_head, cl_head, d_head = slick_to_traj_mapping

    # Calculate the time difference (in seconds) from the image timestamp to the closest endpoint.
    t_closer_end = t_head if d_head < d_tail else t_tail
    time_delta = (t_image - t_closer_end).total_seconds()

    if time_delta < 0:
        # time_delta is negative, so the slick head is in front of the t_image.
        # This means the trajectory is less likely to be associated with the oil slick.
        score = math.exp(-((time_delta / ais_ref_time_over) ** 2))
    else:
        # time_delta is positive, so the slick head is behind the t_image.
        # This means the trajectory is more likely to be associated with the oil slick.
        score = math.exp(-((time_delta / ais_ref_time_under) ** 2))
    return score
=======

    Let x be the time difference (in seconds) between the more recent trajectory point (closest to a centerline endpoint)
    and the reference timestamp t_ref. The score is computed as:

        if (newer_timestamp > t_ref):
            score = exp( - ((x - a) / A)^s )
        else:
            score = exp( - ((x - a) / B)^s )
    """

    cl_tail, t_tail, d_tail, cl_head, t_head, d_head = slick_to_traj_mapping

    # Calculate the time difference (in seconds) from the image timestamp to the closest endpoint.
    time_delta = (t_image - t_head).total_seconds()

    ref_time = ais_ref_time_over if time_delta < 0 else ais_ref_time_under
    # if time_delta is negative, then the slick head is in front of the t_image. (less likely associated)
    # if time_delta is positive, then the slick head is behind the t_image. (more likely associated)

    return math.exp(-((time_delta / ref_time) ** sharpness_temp))
>>>>>>> 64d00570


def vessel_compute_total_score(
    temporal_score: float,
    proximity_score: float,
    parity_score: float,
    w_temporal: float,
    w_proximity: float,
    w_parity: float,
):
    """
    Compute the weighted total score.

    Args:
        temporal_score (float): temporal score between a weighted AIS trajectory and an oil slick
        overlap_score (float): overlap score between a buffered AIS trajectory and an oil slick
        distance_score (float): distance score between an AIS trajectory and an oil slick centerline
        w_temporal (float): Weight for the temporal score.
        w_overlap (float): Weight for the overlap score.
        w_distance (float): Weight for the distance score.

    Returns:
        float: Weighted total score between 0 and 1.
    """
    # Normalize weights
    total_weight = w_temporal + w_proximity + w_parity
    w_temporal /= total_weight
    w_proximity /= total_weight
    w_parity /= total_weight

    # Compute weighted sum
    total_score = (
        w_temporal * temporal_score
        + w_proximity * proximity_score
        + w_parity * parity_score
    )

    return total_score<|MERGE_RESOLUTION|>--- conflicted
+++ resolved
@@ -16,10 +16,7 @@
     spread_rate: float,
     grace_distance: float,
     t_image: datetime.datetime,
-<<<<<<< HEAD
-=======
     sharpness_prox: float,
->>>>>>> 64d00570
     slick_to_traj_mapping: tuple[
         pd.Timestamp, Point, float, pd.Timestamp, Point, float
     ],
@@ -29,40 +26,6 @@
 
     Score definition:
         score = exp( - (distance / ais_ref_dist) )
-<<<<<<< HEAD
-    """
-    t_tail, cl_tail, d_tail, t_head, cl_head, d_head = slick_to_traj_mapping
-
-    # Get an additional distance of interest: the centerline head and the track at t=0
-    near_0_idx = np.abs(traj_gdf.index - t_image).argmin()
-    d_0 = traj_gdf.iloc[near_0_idx].geometry.distance(cl_head)
-
-    delta_tail = (t_image - t_tail).total_seconds() / 3600
-    if delta_tail <= 0:  # The tail is in front of the vessel
-        P_t = 0  # No grace distance
-    else:
-        P_t = math.exp(-d_tail / (spread_rate * delta_tail))
-
-    delta_head = (t_image - t_head).total_seconds() / 3600
-    grace_distance = 1000
-    if spread_rate * delta_head < grace_distance:
-        # The head is close to or in front of the vessel
-        P_h = math.exp(-d_0 / grace_distance)
-    else:
-        P_h = math.exp(-d_head / (spread_rate * delta_head))
-    return np.sqrt(P_t * P_h)
-
-
-def compute_parity_score(
-    traj_gdf: gpd.GeoDataFrame,
-    longest_centerline: MultiLineString,
-    sensitivity_parity: float,
-    slick_to_traj_mapping: tuple[
-        pd.Timestamp, Point, float, pd.Timestamp, Point, float
-    ],
-) -> float:
-    """
-=======
     """
     cl_tail, t_tail, d_tail, cl_head, t_head, d_head = slick_to_traj_mapping
 
@@ -96,7 +59,6 @@
     ],
 ) -> float:
     """
->>>>>>> 64d00570
     Compute the parity score, which measures the similarity between the length of an oil slick centerline
     and the length of the projected AIS trajectory.
 
@@ -106,11 +68,7 @@
     Returns:
         float: Parity score between 0 and 1
     """
-<<<<<<< HEAD
-    t_tail, cl_tail, d_tail, t_head, cl_head, d_head = slick_to_traj_mapping
-=======
     cl_tail, t_tail, d_tail, cl_head, t_head, d_head = slick_to_traj_mapping
->>>>>>> 64d00570
 
     if t_tail == t_head:
         # The head and tail map to the same point, so the parity score is 0.
@@ -118,19 +76,12 @@
 
     # Extract the relevant substring of the trajectory.
     traj_substring = LineString(traj_gdf.sort_index().loc[t_tail:t_head]["geometry"])
-<<<<<<< HEAD
-
-    return math.exp(
-        -(math.log(longest_centerline.length / traj_substring.length) ** 2)
-        * sensitivity_parity
-=======
     if traj_substring.length == 0:
         return 0.0
 
     return math.exp(
         -(math.log(longest_centerline.length / traj_substring.length) ** 2)
         * sharpness_parity
->>>>>>> 64d00570
     )
 
 
@@ -138,43 +89,13 @@
     t_image: datetime.datetime,
     ais_ref_time_over: float,
     ais_ref_time_under: float,
-<<<<<<< HEAD
-=======
     sharpness_temp: float,
->>>>>>> 64d00570
     slick_to_traj_mapping: tuple[
         pd.Timestamp, Point, float, pd.Timestamp, Point, float
     ],
 ) -> float:
     """
     Compute the temporal score between an AIS trajectory and an oil slick centerline.
-<<<<<<< HEAD
-
-    Let x be the time difference (in seconds) between the more recent trajectory point (closest to a centerline endpoint)
-    and the reference timestamp t_ref. The score is computed as:
-
-        if (newer_timestamp > t_ref):
-            score = exp( - ((x - a) / A)^2 )
-        else:
-            score = exp( - ((x - a) / B)^2 )
-    """
-
-    t_tail, cl_tail, d_tail, t_head, cl_head, d_head = slick_to_traj_mapping
-
-    # Calculate the time difference (in seconds) from the image timestamp to the closest endpoint.
-    t_closer_end = t_head if d_head < d_tail else t_tail
-    time_delta = (t_image - t_closer_end).total_seconds()
-
-    if time_delta < 0:
-        # time_delta is negative, so the slick head is in front of the t_image.
-        # This means the trajectory is less likely to be associated with the oil slick.
-        score = math.exp(-((time_delta / ais_ref_time_over) ** 2))
-    else:
-        # time_delta is positive, so the slick head is behind the t_image.
-        # This means the trajectory is more likely to be associated with the oil slick.
-        score = math.exp(-((time_delta / ais_ref_time_under) ** 2))
-    return score
-=======
 
     Let x be the time difference (in seconds) between the more recent trajectory point (closest to a centerline endpoint)
     and the reference timestamp t_ref. The score is computed as:
@@ -195,7 +116,6 @@
     # if time_delta is positive, then the slick head is behind the t_image. (more likely associated)
 
     return math.exp(-((time_delta / ref_time) ** sharpness_temp))
->>>>>>> 64d00570
 
 
 def vessel_compute_total_score(
