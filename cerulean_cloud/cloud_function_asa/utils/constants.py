--- conflicted
+++ resolved
@@ -3,12 +3,8 @@
 # TEMPORAL PARAMETERS FOR AIS
 HOURS_BEFORE = 12
 HOURS_AFTER = 2
-TIMESTEPS_PER_HOUR = 6
-NUM_TIMESTEPS = HOURS_BEFORE * TIMESTEPS_PER_HOUR
-
-WEIGHT_START = 2.0
-WEIGHT_END = 0.0
-WEIGHT_VEC = np.linspace(WEIGHT_START, WEIGHT_END, NUM_TIMESTEPS) / NUM_TIMESTEPS
+TIMESTEPS_PER_HOUR = 24
+NUM_TIMESTEPS = (HOURS_BEFORE + HOURS_AFTER) * TIMESTEPS_PER_HOUR
 
 D_FORMAT = "%Y-%m-%d"
 T_FORMAT = "%Y-%m-%d %H:%M:%S"
@@ -16,12 +12,23 @@
 # BUFFERING PARAMETERS FOR AIS
 AIS_PROJECT_ID = "world-fishing-827"
 AIS_BUFFER = 20000  # buffer around GRD envelope to capture AIS
-<<<<<<< HEAD
 SPREAD_RATE = 10000  # meters/hour perpendicular to vessel track
 
-D_FORMAT = "%Y-%m-%d"
-T_FORMAT = "%Y-%m-%d %H:%M:%S"
+# PARAMETERS FOR INFRASTRUCTURE
+INFRA_CLOSING_BUFFER = 500
+INFRA_NUM_VERTICES = 10
+INFRA_CUTOFF_RADIUS = 3000
+INFRA_DECAY_RADIUS = 1500
+INFRA_DECAY_THETA = 0.5
+MIN_AREA_THRESHOLD = 0.1
 
+
+# PARAMETERS FOR DARK VESSEL
+DARK_CLOSING_BUFFER = 500
+DARK_NUM_VERTICES = 2
+DARK_CUTOFF_RADIUS = 50000
+DARK_DECAY_RADIUS = 15000
+DARK_DECAY_THETA = 10.0
 
 # WEIGHTING PARAMETERS FOR AIS
 W_TEMPORAL = 2.0
@@ -30,41 +37,14 @@
 AIS_REF_TIME_OVER = 600.0  # Seconds
 AIS_REF_TIME_UNDER = 10000.0  # Seconds
 SENSITIVITY_PARITY = 5.77  # 4/ln(2) calculated to make a 45º angle have a score of 0.5 decrease to be more lenient
-=======
-SPREAD_RATE = 1000  # meters/hour perpendicular to vessel track
-BUF_START = 100
-BUF_END = BUF_START + SPREAD_RATE * HOURS_BEFORE
-BUF_VEC = np.linspace(BUF_START, BUF_END, NUM_TIMESTEPS)
-
-# WEIGHTING PARAMETERS FOR AIS
-VESSEL_W_TEMPORAL = 1.0
-VESSEL_W_OVERLAP = 1.0
-VESSEL_W_DISTANCE = 2.0
-VESSEL_REF_DIST = 4000.0
-
-# PARAMETERS FOR INFRASTRUCTURE
-INFRA_CLOSING_BUFFER = 500
-INFRA_NUM_VERTICES = 10
-INFRA_CUTOFF_RADIUS = 3000
-INFRA_DECAY_RADIUS = 1500
-INFRA_DECAY_THETA = 0.5
-
-# PARAMETERS FOR DARK VESSEL
-DARK_CLOSING_BUFFER = 500
-DARK_NUM_VERTICES = 2
-DARK_CUTOFF_RADIUS = 50000
-DARK_DECAY_RADIUS = 15000
-DARK_DECAY_THETA = 10.0
-
->>>>>>> bc828194
 
 # COLLATION PARAMETERS
 # https://skytruth.atlassian.net/browse/TECH-2674
+VESSEL_MEAN = 0.576
+VESSEL_STD = 0.163
+INFRA_MEAN = 0.3
+INFRA_STD = 0.16
 DARK_MEAN = 0.3
 DARK_STD = 0.16
-INFRA_MEAN = 0.3
-INFRA_STD = 0.16
-VESSEL_MEAN = 0.576
-VESSEL_STD = 0.163
 NATURAL_MEAN = 0.0  # Placeholder
 NATURAL_STD = 1.0  # Placeholder