"""cloud function Automatic Source Association handler"""

import asyncio
import os
import random

import geopandas as gpd
import pandas as pd
from flask import abort
from shapely import wkb
from utils.analyzer import ASA_MAPPING
from cerulean_cloud.centerlines import calculate_centerlines
from cerulean_cloud.database_client import DatabaseClient, get_engine, update_object
import cerulean_cloud.database_schema as db


def verify_api_key(request):
    """Function to verify API key"""
    expected_api_key = os.getenv("API_KEY")
    auth_header = request.headers.get("Authorization")

    # Check if the Authorization header is present
    if not auth_header:
        abort(401, description="Unauthorized: No Authorization header")

    # Split the header into 'Bearer' and the token part
    parts = auth_header.split()

    # Check if the header is formed correctly
    if parts[0].lower() != "bearer" or len(parts) != 2:
        abort(401, description="Unauthorized: Invalid Authorization header format")

    request_api_key = parts[1]

    # Compare the token part with your expected API key
    if request_api_key != expected_api_key:
        abort(401, description="Unauthorized: Invalid API key")


def main(request):
    """
    Entry point for handling HTTP requests.

    Args:
        request (flask.Request): The incoming HTTP request object.

    Returns:
        Any: The response object or any value that can be converted to a
        Response object using Flask's `make_response`.

    Notes:
        - This function sets up an asyncio event loop and delegates the actual
          request handling to `handle_asa_request`.
        - It's important to set up a new event loop if the function is running
          in a context where the default event loop is not available (e.g., in some WSGI servers).
    """
    verify_api_key(request)
    loop = asyncio.new_event_loop()
    asyncio.set_event_loop(loop)
    try:
        res = loop.run_until_complete(handle_asa_request(request))
        return res
    finally:
        # Ensure all async generators finish and close the loop properly
        loop.run_until_complete(loop.shutdown_asyncgens())
        loop.close()


async def handle_asa_request(request):
    """
    Asynchronously handles the main logic of Automatic Source Analysis (ASA) for a given scene.

    Args:
        request (flask.Request): The incoming HTTP request object containing scene information.

    Returns:
        str: A string "Success!" upon successful completion.
    """
    request_json = request.get_json()
    if not request_json.get("dry_run"):
        scene_id = request_json.get("scene_id")
        run_flags = request_json.get("run_flags")  # list of source_type short_names
        if not run_flags:
            run_flags = list(ASA_MAPPING.keys())
        elif any(run_flag not in ASA_MAPPING.keys() for run_flag in run_flags):
            raise ValueError(
                f"Invalid run_flag provided. {run_flags} not in {ASA_MAPPING.keys()}"
            )

        overwrite_previous = request_json.get("overwrite_previous", False)
        db_engine = get_engine(db_url=os.getenv("DB_URL"))
        async with DatabaseClient(db_engine) as db_client:
            async with db_client.session.begin():
                s1_scene = await db_client.get_scene_from_id(scene_id)
                slicks = await db_client.get_slicks_from_scene_id(scene_id)
                previous_asa = {}
                previous_collated_scores = {}
                for slick in slicks:
                    if overwrite_previous:
                        previous_asa[slick.id] = []
                        previous_collated_scores[slick.id] = []
                    else:
                        previous_asa[slick.id] = await db_client.get_previous_asa(
                            slick.id
                        )
                        previous_collated_scores[
                            slick.id
                        ] = await db_client.get_id_collated_score_pairs(slick.id)

            print(f"Running ASA ({run_flags}) on scene_id: {scene_id}")
            print(f"{len(slicks)} slicks in scene {scene_id}: {[s.id for s in slicks]}")
            if len(slicks) > 0:
                analyzers = [
                    ASA_MAPPING[source_type](s1_scene) for source_type in run_flags
                ]
                random.shuffle(slicks)  # Allows rerunning a scene to skip bugs
                for slick in slicks:
                    analyzers_to_run = [
                        analyzer
                        for analyzer in analyzers
                        if analyzer.source_type not in previous_asa[slick.id]
                    ]
                    if len(analyzers_to_run) == 0:
                        continue

                    # Convert slick geometry to GeoDataFrame
                    slick_geom = wkb.loads(str(slick.geometry)).buffer(0)
                    slick_gdf = gpd.GeoDataFrame(
                        {"geometry": [slick_geom], "centerlines": [slick.centerlines]},
                        crs="4326",
                    )
<<<<<<< HEAD
                    if slick.centerlines is None:
                        crs_meters = slick_gdf.estimate_utm_crs(datum_name="WGS 84")
                        centerlines_geojson, aspect_ratio_factor = (
                            calculate_centerlines(slick_gdf, crs_meters)
                        )
                        slick_gdf["centerlines"] = [centerlines_geojson]
                        async with db_client.session.begin():
                            await update_object(
                                db_client.session,
                                db.Slick,
                                filter_kwargs={"id": slick.id},
                                update_kwargs={
                                    "centerlines": centerlines_geojson,
                                    "aspect_ratio_factor": aspect_ratio_factor,
                                },
                            )
=======
>>>>>>> 49247a92
                    fresh_ranked_sources = pd.DataFrame()

                    for analyzer in analyzers_to_run:
                        res = analyzer.compute_coincidence_scores(slick_gdf)
                        fresh_ranked_sources = pd.concat(
                            [fresh_ranked_sources, res], ignore_index=True
                        )

                    print(
                        f"{len(fresh_ranked_sources)} sources found for Slick ID: {slick.id}"
                    )
                    if len(fresh_ranked_sources) > 0:
                        old_ranked_sources = pd.DataFrame(
                            previous_collated_scores[slick.id],
                            columns=["slick_to_source_id", "collated_score"],
                        )
                        combined_df = pd.concat(
                            [old_ranked_sources, fresh_ranked_sources],
                            ignore_index=True,
                        )
                        combined_df.sort_values(
                            "collated_score", ascending=False, inplace=True
                        )
                        combined_df.reset_index(drop=True, inplace=True)
                        combined_df["rank"] = combined_df.index + 1

                        # Might want to increase this to save the top 3 per Source Type
                        only_record_top = 2 * len(ASA_MAPPING)

                        async with db_client.session.begin():
                            if overwrite_previous:
                                print(f"Deactivating sources for slick {slick.id}")
                                await db_client.deactivate_sources_for_slick(slick.id)
                            print(f"Adding sources for slick {slick.id}")
                            for idx, source_row in combined_df.iterrows():
                                if pd.isna(source_row["slick_to_source_id"]):
                                    # Insert slick to source association
                                    if idx < only_record_top:
                                        source = (
                                            await db_client.get_or_insert_ranked_source(
                                                source_row
                                            )
                                        )

                                        await db_client.insert_slick_to_source(
                                            source=source.id,
                                            slick=slick.id,
                                            active=True,
                                            git_hash=os.getenv("GIT_HASH"),
                                            git_tag=os.getenv("GIT_TAG"),
                                            coincidence_score=source_row[
                                                "coincidence_score"
                                            ],
                                            collated_score=source_row["collated_score"],
                                            rank=source_row["rank"],
                                            geojson_fc=source_row.get("geojson_fc"),
                                            geometry=(
                                                source_row["geometry"]
                                                if isinstance(
                                                    source_row["geometry"], str
                                                )
                                                else source_row["geometry"].wkt
                                                # XXX HACK TODO Need to figure out WHY this is a string 95% of the time, but then sometimes a shapely.point and sometimes a shapely.linestring
                                            ),
                                        )
                                else:
                                    await db_client.update_slick_to_source(
                                        filter_kwargs={
                                            "id": source_row["slick_to_source_id"]
                                        },
                                        update_kwargs={
                                            "rank": source_row["rank"],
                                            "active": idx < only_record_top,
                                        },
                                    )
                            print(f"ASA complete for slick {slick.id}")
        # Dispose the engine after finishing all DB operations.
        await db_engine.dispose()

    return "Success!"<|MERGE_RESOLUTION|>--- conflicted
+++ resolved
@@ -9,9 +9,10 @@
 from flask import abort
 from shapely import wkb
 from utils.analyzer import ASA_MAPPING
+
+import cerulean_cloud.database_schema as db
 from cerulean_cloud.centerlines import calculate_centerlines
 from cerulean_cloud.database_client import DatabaseClient, get_engine, update_object
-import cerulean_cloud.database_schema as db
 
 
 def verify_api_key(request):
@@ -129,7 +130,6 @@
                         {"geometry": [slick_geom], "centerlines": [slick.centerlines]},
                         crs="4326",
                     )
-<<<<<<< HEAD
                     if slick.centerlines is None:
                         crs_meters = slick_gdf.estimate_utm_crs(datum_name="WGS 84")
                         centerlines_geojson, aspect_ratio_factor = (
@@ -146,8 +146,6 @@
                                     "aspect_ratio_factor": aspect_ratio_factor,
                                 },
                             )
-=======
->>>>>>> 49247a92
                     fresh_ranked_sources = pd.DataFrame()
 
                     for analyzer in analyzers_to_run:
