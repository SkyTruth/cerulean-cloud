--- conflicted
+++ resolved
@@ -56,15 +56,7 @@
         }
     }
 
-<<<<<<< HEAD
-    # Number of days that the Automatic Source Association should be run after
-    # Each entry is another retry
-    asa_delays = [0, 3, 7]  # TODO Magic number >>> Where should this live?
-    for delay in asa_delays:
-        d = datetime.now(tz=timezone.utc) + timedelta(days=delay)
-=======
     d = datetime.now(tz=timezone.utc) + timedelta(days=days_to_delay)
->>>>>>> 49247a92
 
     # Create Timestamp protobuf.
     timestamp = timestamp_pb2.Timestamp()
