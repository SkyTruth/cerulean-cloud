"""Cloud run main for tifeatures

Run this locally with:
uvicorn --port $PORT --host 0.0.0.0 cerulean_cloud.cloud_run_tifeatures.handler:app

Make sure to set in your environment:
- TIFEATURES_NAME
- TIFEATURES_TEMPLATES
- DATABASE_URL

"""
import logging
from typing import Any, List, Optional

import jinja2
import pydantic
from fastapi import FastAPI
from mangum import Mangum
from starlette.middleware.cors import CORSMiddleware
from starlette.requests import Request
from starlette.templating import Jinja2Templates
from starlette_cramjam.middleware import CompressionMiddleware
from tifeatures import __version__ as tifeatures_version
from tifeatures.db import close_db_connection, connect_to_db, register_table_catalog
from tifeatures.errors import DEFAULT_STATUS_CODES, add_exception_handlers
from tifeatures.factory import Endpoints
from tifeatures.middleware import CacheControlMiddleware
from tifeatures.settings import APISettings

settings = APISettings()


class PostgresSettings(pydantic.BaseSettings):
    """Postgres-specific API settings.

    Note: We can't use PostgresSettings from TiFeatures because of the weird GCP DB url
          See https://github.com/developmentseed/tifeatures/issues/32

    Attributes:
        postgres_user: postgres username.
        postgres_pass: postgres password.
        postgres_host: hostname for the connection.
        postgres_port: database port.
        postgres_dbname: database name.
    """

    postgres_user: Optional[str]
    postgres_pass: Optional[str]
    postgres_host: Optional[str]
    postgres_port: Optional[str]
    postgres_dbname: Optional[str]

    database_url: Optional[str] = None

    db_min_conn_size: int = 1
    db_max_conn_size: int = 10
    db_max_queries: int = 50000
    db_max_inactive_conn_lifetime: float = 300

    db_schemas: List[str] = ["public"]
    db_tables: Optional[List[str]]

    only_spatial_tables: bool = True

    class Config:
        """model config"""

        env_file = ".env"


postgres_settings = PostgresSettings()

app = FastAPI(
    title=settings.name,
    version=tifeatures_version,
    openapi_url="/api",
    docs_url="/api.html",
)

# custom template directory
templates_location: List[Any] = [
    jinja2.FileSystemLoader("cerulean_cloud/cloud_run_tifeatures/templates/")
]
# default template directory
# templates_location.append(jinja2.PackageLoader(__package__, "templates"))

templates = Jinja2Templates(
    directory="",  # we need to set a dummy directory variable, see https://github.com/encode/starlette/issues/1214
    loader=jinja2.ChoiceLoader(templates_location),
)

# Register endpoints.
endpoints = Endpoints(title=settings.name, templates=templates)
app.include_router(endpoints.router)

<<<<<<< HEAD
=======

>>>>>>> 3aa9622c
# Set all CORS enabled origins
if settings.cors_origins:
    app.add_middleware(
        CORSMiddleware,
        allow_origins=settings.cors_origins,
        allow_credentials=True,
        allow_methods=["GET"],
        allow_headers=["*"],
    )

app.add_middleware(CacheControlMiddleware, cachecontrol=settings.cachecontrol)
app.add_middleware(CompressionMiddleware)
add_exception_handlers(app, DEFAULT_STATUS_CODES)


@app.on_event("startup")
async def startup_event() -> None:
    """Connect to database on startup."""
    print("using new connection")
    await connect_to_db(app, settings=postgres_settings)
    try:
        await register_table_catalog(
            app,
            schemas=postgres_settings.db_schemas,
            tables=postgres_settings.db_tables,
            spatial=postgres_settings.only_spatial_tables,
        )
    except:  # noqa
        app.state.table_catalog = {}


@app.on_event("shutdown")
async def shutdown_event() -> None:
    """Close database connection."""
    await close_db_connection(app)


@app.get("/register", include_in_schema=False)
async def register_table(request: Request):
    """Manually register tables"""
    await register_table_catalog(
        request.app,
        schemas=postgres_settings.db_schemas,
        tables=postgres_settings.db_tables,
        spatial=postgres_settings.only_spatial_tables,
    )


@app.get("/healthz", description="Health Check", tags=["Health Check"])
def ping():
    """Health check."""
    return {"ping": "pong!"}


logging.getLogger("mangum.lifespan").setLevel(logging.ERROR)
logging.getLogger("mangum.http").setLevel(logging.ERROR)

handler = Mangum(app, lifespan="auto")<|MERGE_RESOLUTION|>--- conflicted
+++ resolved
@@ -93,10 +93,7 @@
 endpoints = Endpoints(title=settings.name, templates=templates)
 app.include_router(endpoints.router)
 
-<<<<<<< HEAD
-=======
 
->>>>>>> 3aa9622c
 # Set all CORS enabled origins
 if settings.cors_origins:
     app.add_middleware(
