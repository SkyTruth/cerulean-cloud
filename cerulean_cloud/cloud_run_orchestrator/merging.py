--- conflicted
+++ resolved
@@ -104,37 +104,13 @@
             opening_meters
         )
 
-<<<<<<< HEAD
-        # If set, apply a morphological 'closing' operation to the geometries
-        if closing_meters is not None:
-            dissolved_gdf["geometry"] = dissolved_gdf.buffer(closing_meters).buffer(
-                -closing_meters
-            )
-
-        # If set, apply a morphological 'opening' operation to the geometries
-        if opening_meters is not None:
-            dissolved_gdf["geometry"] = dissolved_gdf.buffer(-opening_meters).buffer(
-                opening_meters
-            )
-
-        # Reproject the GeoDataFrame back to WGS 84 CRS
-        result = dissolved_gdf.to_crs(crs=4326)
-
-        # Clean up potentially memory heavy assets
-        del dissolved_gdf
-        del concat_gdf
-        del final_gdf
-        del joined
-        del base_gdf
-        del offset_gdf
-
-        return result.__geo_interface__
-    else:
-        # If one of the FeatureCollections is empty, return an empty FeatureCollection
-        return geojson.FeatureCollection(features=[])
-=======
     # Reproject the GeoDataFrame back to WGS 84 CRS
     result = dissolved_gdf.to_crs(crs=4326)
 
-    return result.__geo_interface__
->>>>>>> bd2c3ad5
+    # Clean up potentially memory heavy assets
+    del dissolved_gdf
+    del concat_gdf
+    del final_gdf
+    del joined
+
+    return result.__geo_interface__