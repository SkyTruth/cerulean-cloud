--- conflicted
+++ resolved
@@ -234,21 +234,6 @@
     start_time = datetime.now()
     print(f"Orchestrating for sceneid {payload.sceneid}")
     print(f"Start time: {start_time}")
-<<<<<<< HEAD
-    zoom = payload.zoom
-    print("XXXDEBUG payload.zoom", payload.zoom)
-    scale = payload.scale
-    print("XXXDEBUG payload.scale", payload.scale)
-    print(f"Orchestrating for sceneid {payload.sceneid}...")
-    bounds = await titiler_client.get_bounds(payload.sceneid)
-    stats = await titiler_client.get_statistics(payload.sceneid, band="vv")
-    info = await roda_sentinelhub_client.get_product_info(payload.sceneid)
-    print(info)
-    base_tiles = list(tiler.tiles(*bounds, [zoom], truncate=False))
-    offset_image_shape = from_tiles_get_offset_shape(base_tiles, scale=scale)
-    offset_tiles_bounds = from_base_tiles_create_offset_tiles(base_tiles)
-    offset_bounds = from_bounds_get_offset_bounds(offset_tiles_bounds)
-=======
 
     async with DatabaseClient(db_engine) as db_client:
         async with db_client.session.begin():
@@ -279,7 +264,6 @@
     print(f"Offset image shape is {offset_group_shape}")
     print(f"offset_group_bounds: {offset_group_bounds}")
 
->>>>>>> 36cc749d
     print(f"Original tiles are {len(base_tiles)}, {len(offset_tiles_bounds)}")
 
     # Filter out land tiles
@@ -293,28 +277,12 @@
     print(f"Preparing {ntiles} base tiles (no land).")
     print(f"Preparing {noffsettiles} offset tiles (no land).")
 
-<<<<<<< HEAD
-    print(f"Scene bounds are {bounds}, stats are {stats}.")
-    print(f"Offset image size is {offset_image_shape} with {offset_bounds} bounds.")
-=======
-    aux_infra_distance = os.getenv("AUX_INFRA_DISTANCE")
-    aux_datasets = [
-        "ship_density",
-        aux_infra_distance,
-    ]  # XXXDB This should pull from the model layers instead
->>>>>>> 36cc749d
-
     # write to DB
     async with DatabaseClient(db_engine) as db_client:
         try:
             async with db_client.session.begin():
                 trigger = await db_client.get_trigger(trigger=payload.trigger)
-<<<<<<< HEAD
-                model = await db_client.get_model(os.getenv("MODEL"))
-                print("XXXDEBUG model.zoom_level", model.zoom_level)
                 layers = [await db_client.get_layer(layer) for layer in model.layers]
-=======
->>>>>>> 36cc749d
                 sentinel1_grd = await db_client.get_sentinel1_grd(
                     payload.sceneid,
                     scene_info,
@@ -371,15 +339,9 @@
                 url=os.getenv("INFERENCE_URL"),
                 titiler_client=titiler_client,
                 sceneid=payload.sceneid,
-<<<<<<< HEAD
-                offset_bounds=offset_bounds,
-                offset_image_shape=offset_image_shape,
-                layers=layers,
-=======
                 offset_bounds=offset_group_bounds,
                 offset_image_shape=offset_group_shape,
-                aux_datasets=aux_datasets,
->>>>>>> 36cc749d
+                layers=layers,
                 scale=scale,
                 inference_parms=inference_parms,
             )
