--- conflicted
+++ resolved
@@ -310,7 +310,6 @@
     # WARNING: until this is resolved https://github.com/cogeotiff/rio-tiler-pds/issues/77
     # When scene traverses the anti-meridian, scene_bounds are nonsensical
     # Example: S1A_IW_GRDH_1SDV_20230726T183302_20230726T183327_049598_05F6CA_31E7 >>> [-180.0, 61.06949078480844, 180.0, 62.88226850489882]
-<<<<<<< HEAD
     try:
         logger.info("Getting scene bounds")
         scene_bounds = await titiler_client.get_bounds(payload.sceneid)
@@ -339,16 +338,6 @@
             }
         )
         return OrchestratorResult(status=str(e))
-=======
-    logger.info("Getting scene bounds")
-    scene_bounds = await titiler_client.get_bounds(payload.scene_id)
-
-    logger.info("Getting scene statistics")
-    scene_stats = await titiler_client.get_statistics(payload.scene_id, band="vv")
-
-    logger.info("Getting SentinalHUB product info")
-    scene_info = await roda_sentinelhub_client.get_product_info(payload.scene_id)
->>>>>>> 87d34239
 
     logger.info(
         {
