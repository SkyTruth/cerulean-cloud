--- conflicted
+++ resolved
@@ -29,25 +29,9 @@
     Inference result from the model
     """
 
-<<<<<<< HEAD
-    tile_logits_b64: Optional[str]  # FASTAIUNET
-    features_geojson: Optional[List[geojson.Feature]]  # MASKRCNN
-    bounds: Optional[List[float]]
-
-    class Config:
-        """
-        This tells Pydantic to allow arbitrary types, like geojson.Feature,
-        within this model without trying to validate them based on Pydantic's
-        internal schema constraints.
-        """
-
-        arbitrary_types_allowed = True  # Allow geojson.Feature
-=======
-    classes: Optional[str] = Field(default=None)
-    confidence: Optional[str] = Field(default=None)
+    tile_logits_b64: Optional[str] = Field(default=None)  # FASTAIUNET
+    features_geojson: Optional[List[geojson.Feature]] = None  # MASKRCNN
     bounds: Optional[List[float]] = None
-    features: Optional[List[geojson.Feature]] = None
->>>>>>> 5c5935fb
 
     class Config:
         """
