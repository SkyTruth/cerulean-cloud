--- conflicted
+++ resolved
@@ -838,18 +838,10 @@
                     )
                     bounds_list.append(tileset_bounds[i][j])
 
-<<<<<<< HEAD
-        print("DEBUG: len(tileset_results)", len(tileset_results))
-        print("DEBUG: len(tileset_bounds)", len(tileset_bounds))
-        print("DEBUG: len(bounds_list)", len(bounds_list))
-
         if len(bounds_list) == 0:
-            print("DEBUG: Return None, None")
             # If the only tiles over ocean contain no vv data
             return np.array([]), Affine.identity()
 
-=======
->>>>>>> 2e989b4a
         # Determine overall bounds
         min_x = min(b[0] for b in bounds_list)
         min_y = min(b[1] for b in bounds_list)
